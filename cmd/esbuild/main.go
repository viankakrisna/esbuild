package main

import (
	"fmt"
	"io/ioutil"
	"os"
	"runtime/debug"
	"runtime/pprof"
	"runtime/trace"
	"strconv"
	"strings"
	"time"

	"github.com/evanw/esbuild/internal/ast"
	"github.com/evanw/esbuild/internal/bundler"
	"github.com/evanw/esbuild/internal/fs"
	"github.com/evanw/esbuild/internal/lexer"
	"github.com/evanw/esbuild/internal/logging"
	"github.com/evanw/esbuild/internal/parser"
	"github.com/evanw/esbuild/internal/printer"
	"github.com/evanw/esbuild/internal/resolver"
)

const helpText = `
Usage:
  esbuild [options] [entry points]

Options:
  --name=...            The name of the module
  --bundle              Bundle all dependencies into the output files
  --outfile=...         The output file (for one entry point)
  --outdir=...          The output directory (for multiple entry points)
  --sourcemap           Emit a source map
  --target=...          Language target (default esnext)
  --platform=...        Platform target (browser or node, default browser)
  --external:M          Exclude module M from the bundle
  --format=...          Output format (iife, cjs, esm)
  --color=...           Force use of color terminal escapes (true or false)

  --minify              Sets all --minify-* flags
  --minify-whitespace   Remove whitespace
  --minify-identifiers  Shorten identifiers
  --minify-syntax       Use equivalent but shorter syntax

  --define:K=V          Substitute K with V while parsing
  --jsx-factory=...     What to use instead of React.createElement
  --jsx-fragment=...    What to use instead of React.Fragment
  --loader:X=L          Use loader L to load file extension X, where L is
                        one of: js, jsx, ts, tsx, json, text, base64, file, dataurl

Advanced options:
  --version             Print the current version and exit (` + esbuildVersion + `)
  --sourcemap=inline    Emit the source map with an inline data URL
  --sourcemap=external  Do not link to the source map with a comment
  --sourcefile=...      Set the source file for the source map (for stdin)
  --error-limit=...     Maximum error count or 0 to disable (default 10)
  --log-level=...       Disable logging (info, warning, error)

  --trace=...           Write a CPU trace to this file
  --cpuprofile=...      Write a CPU profile to this file

Examples:
  # Produces dist/entry_point.js and dist/entry_point.js.map
  esbuild --bundle entry_point.js --outdir=dist --minify --sourcemap

  # Allow JSX syntax in .js files
  esbuild --bundle entry_point.js --outfile=out.js --loader:.js=jsx

  # Substitute the identifier RELEASE for the literal true
  esbuild example.js --outfile=out.js --define:RELEASE=true

  # Provide input via stdin, get output via stdout
  esbuild --minify --loader=ts < input.ts > output.js

`

type argsObject struct {
	traceFile      string
	cpuprofileFile string
	rawDefines     map[string]parser.DefineFunc
	parseOptions   parser.ParseOptions
	bundleOptions  bundler.BundleOptions
	resolveOptions resolver.ResolveOptions
	logOptions     logging.StderrOptions
	entryPaths     []string
}

func (args argsObject) logInfo(text string) {
	if args.logOptions.LogLevel <= logging.LevelInfo {
		fmt.Fprintf(os.Stderr, "%s\n", text)
	}
}

func exitWithError(text string) {
	colorRed := ""
	colorBold := ""
	colorReset := ""

	if logging.GetTerminalInfo(os.Stderr).UseColorEscapes {
		colorRed = "\033[1;31m"
		colorBold = "\033[0;1m"
		colorReset = "\033[0m"
	}

	fmt.Fprintf(os.Stderr, "%serror: %s%s%s\n", colorRed, colorBold, text, colorReset)
	os.Exit(1)
}

func (args *argsObject) parseDefine(key string, value string) bool {
	// The key must be a dot-separated identifier list
	for _, part := range strings.Split(key, ".") {
		if !lexer.IsIdentifier(part) {
			return false
		}
	}

	// Lazily create the defines map
	if args.rawDefines == nil {
		args.rawDefines = make(map[string]parser.DefineFunc)
	}

	// Allow substituting for an identifier
	if lexer.IsIdentifier(value) {
		if _, ok := lexer.Keywords()[value]; !ok {
			args.rawDefines[key] = func(findSymbol parser.FindSymbol) ast.E {
				return &ast.EIdentifier{findSymbol(value)}
			}
			return true
		}
	}

	// Parse the value as JSON
	log, done := logging.NewDeferLog()
	source := logging.Source{Contents: value}
	expr, ok := parser.ParseJSON(log, source, parser.ParseJSONOptions{})
	done()
	if !ok {
		return false
	}

	// Only allow atoms for now
	var fn parser.DefineFunc
	switch e := expr.Data.(type) {
	case *ast.ENull:
		fn = func(parser.FindSymbol) ast.E { return &ast.ENull{} }
	case *ast.EBoolean:
		fn = func(parser.FindSymbol) ast.E { return &ast.EBoolean{e.Value} }
	case *ast.EString:
		fn = func(parser.FindSymbol) ast.E { return &ast.EString{e.Value} }
	case *ast.ENumber:
		fn = func(parser.FindSymbol) ast.E { return &ast.ENumber{e.Value} }
	default:
		return false
	}

	args.rawDefines[key] = fn
	return true
}

func (args *argsObject) parseLoader(text string) bundler.Loader {
	switch text {
	case "js":
		return bundler.LoaderJS
	case "jsx":
		return bundler.LoaderJSX
	case "ts":
		return bundler.LoaderTS
	case "tsx":
		return bundler.LoaderTSX
	case "json":
		return bundler.LoaderJSON
	case "text":
		return bundler.LoaderText
	case "base64":
		return bundler.LoaderBase64
	case "dataurl":
		return bundler.LoaderDataURL
<<<<<<< HEAD
	case "empty":
		return bundler.LoaderEmpty
=======
>>>>>>> f04c03ea
	case "file":
		return bundler.LoaderFile
	default:
		return bundler.LoaderNone
	}
}

func (args *argsObject) parseMemberExpression(text string) ([]string, bool) {
	parts := strings.Split(text, ".")

	for _, part := range parts {
		if !lexer.IsIdentifier(part) {
			return parts, false
		}
	}

	return parts, true
}

func parseArgs(fs fs.FS, rawArgs []string) (argsObject, error) {
	args := argsObject{
		bundleOptions: bundler.BundleOptions{
			ExtensionToLoader: bundler.DefaultExtensionToLoaderMap(),
		},
		resolveOptions: resolver.ResolveOptions{
			ExtensionOrder:  []string{".tsx", ".ts", ".jsx", ".mjs", ".cjs", ".js", ".json"},
			ExternalModules: make(map[string]bool),
		},
		logOptions: logging.StderrOptions{
			IncludeSource:      true,
			ErrorLimit:         10,
			ExitWhenLimitIsHit: true,
		},
	}

	for _, arg := range rawArgs {
		switch {
		case arg == "--bundle":
			args.parseOptions.IsBundling = true
			args.bundleOptions.IsBundling = true

		case arg == "--minify":
			args.parseOptions.MangleSyntax = true
			args.bundleOptions.MangleSyntax = true
			args.bundleOptions.RemoveWhitespace = true
			args.bundleOptions.MinifyIdentifiers = true

		case arg == "--minify-syntax":
			args.parseOptions.MangleSyntax = true
			args.bundleOptions.MangleSyntax = true

		case arg == "--minify-whitespace":
			args.bundleOptions.RemoveWhitespace = true

		case arg == "--minify-identifiers":
			args.bundleOptions.MinifyIdentifiers = true

		case arg == "--sourcemap":
			args.bundleOptions.SourceMap = bundler.SourceMapLinkedWithComment

		case arg == "--sourcemap=external":
			args.bundleOptions.SourceMap = bundler.SourceMapExternalWithoutComment

		case arg == "--sourcemap=inline":
			args.bundleOptions.SourceMap = bundler.SourceMapInline

		case strings.HasPrefix(arg, "--sourcefile="):
			args.bundleOptions.SourceFile = arg[len("--sourcefile="):]

		case strings.HasPrefix(arg, "--resolve-extension-order="):
			args.resolveOptions.ExtensionOrder = strings.Split(arg[len("--resolve-extension-order="):], ",")

		case strings.HasPrefix(arg, "--error-limit="):
			value, err := strconv.Atoi(arg[len("--error-limit="):])
			if err != nil {
				return argsObject{}, fmt.Errorf("Invalid error limit: %s", arg)
			}
			args.logOptions.ErrorLimit = value

		case strings.HasPrefix(arg, "--name="):
			value := arg[len("--name="):]
			if !lexer.IsIdentifier(value) {
				return argsObject{}, fmt.Errorf("Invalid name: %s", arg)
			}
			args.bundleOptions.ModuleName = value

		case strings.HasPrefix(arg, "--outfile="):
			value := arg[len("--outfile="):]
			file, ok := fs.Abs(value)
			if !ok {
				return argsObject{}, fmt.Errorf("Invalid output file: %s", arg)
			}
			args.bundleOptions.AbsOutputFile = file

		case strings.HasPrefix(arg, "--outdir="):
			value := arg[len("--outdir="):]
			dir, ok := fs.Abs(value)
			if !ok {
				return argsObject{}, fmt.Errorf("Invalid output directory: %s", arg)
			}
			args.bundleOptions.AbsOutputDir = dir

		case strings.HasPrefix(arg, "--define:"):
			text := arg[len("--define:"):]
			equals := strings.IndexByte(text, '=')
			if equals == -1 {
				return argsObject{}, fmt.Errorf("Missing \"=\": %s", arg)
			}
			if !args.parseDefine(text[:equals], text[equals+1:]) {
				return argsObject{}, fmt.Errorf("Invalid define: %s", arg)
			}

		case strings.HasPrefix(arg, "--loader:"):
			text := arg[len("--loader:"):]
			equals := strings.IndexByte(text, '=')
			if equals == -1 {
				return argsObject{}, fmt.Errorf("Missing \"=\": %s", arg)
			}
			extension, loader := text[:equals], text[equals+1:]
			if !strings.HasPrefix(extension, ".") {
				return argsObject{}, fmt.Errorf("File extension must start with \".\": %s", arg)
			}
			if len(extension) < 2 || strings.ContainsRune(extension[1:], '.') {
				return argsObject{}, fmt.Errorf("Invalid file extension: %s", arg)
			}
			parsedLoader := args.parseLoader(loader)
			if parsedLoader == bundler.LoaderNone {
				return argsObject{}, fmt.Errorf("Invalid loader: %s", arg)
			} else {
				args.bundleOptions.ExtensionToLoader[extension] = parsedLoader
			}

		case strings.HasPrefix(arg, "--loader="):
			loader := arg[len("--loader="):]
			parsedLoader := args.parseLoader(loader)
			if parsedLoader == bundler.LoaderNone {
				return argsObject{}, fmt.Errorf("Invalid loader: %s", arg)
			} else {
				args.bundleOptions.LoaderForStdin = parsedLoader
			}

		case strings.HasPrefix(arg, "--target="):
			switch arg[len("--target="):] {
			case "esnext":
				args.parseOptions.Target = parser.ESNext
			case "es6", "es2015":
				args.parseOptions.Target = parser.ES2015
			case "es2016":
				args.parseOptions.Target = parser.ES2016
			case "es2017":
				args.parseOptions.Target = parser.ES2017
			case "es2018":
				args.parseOptions.Target = parser.ES2018
			case "es2019":
				args.parseOptions.Target = parser.ES2019
			case "es2020":
				args.parseOptions.Target = parser.ES2020
			default:
				return argsObject{}, fmt.Errorf("Valid targets: es6, es2015, es2016, es2017, es2018, es2019, es2020, esnext")
			}

		case strings.HasPrefix(arg, "--platform="):
			switch arg[len("--platform="):] {
			case "browser":
				args.resolveOptions.Platform = resolver.PlatformBrowser
			case "node":
				args.resolveOptions.Platform = resolver.PlatformNode
			default:
				return argsObject{}, fmt.Errorf("Valid platforms: browser, node")
			}

		case strings.HasPrefix(arg, "--format="):
			switch arg[len("--format="):] {
			case "iife":
				args.bundleOptions.OutputFormat = printer.FormatIIFE
			case "cjs":
				args.bundleOptions.OutputFormat = printer.FormatCommonJS
			case "esm":
				args.bundleOptions.OutputFormat = printer.FormatESModule
			default:
				return argsObject{}, fmt.Errorf("Valid formats: iife, cjs, esm")
			}

		case strings.HasPrefix(arg, "--color="):
			switch arg[len("--color="):] {
			case "false":
				args.logOptions.Color = logging.ColorNever
			case "true":
				args.logOptions.Color = logging.ColorAlways
			default:
				return argsObject{}, fmt.Errorf("Valid values for color: false, true")
			}

		case strings.HasPrefix(arg, "--external:"):
			path := arg[len("--external:"):]
			if resolver.IsNonModulePath(path) {
				return argsObject{}, fmt.Errorf("Invalid module name: %s", arg)
			}
			args.resolveOptions.ExternalModules[path] = true

		case strings.HasPrefix(arg, "--jsx-factory="):
			if parts, ok := args.parseMemberExpression(arg[len("--jsx-factory="):]); ok {
				args.parseOptions.JSX.Factory = parts
			} else {
				return argsObject{}, fmt.Errorf("Invalid JSX factory: %s", arg)
			}

		case strings.HasPrefix(arg, "--jsx-fragment="):
			if parts, ok := args.parseMemberExpression(arg[len("--jsx-fragment="):]); ok {
				args.parseOptions.JSX.Fragment = parts
			} else {
				return argsObject{}, fmt.Errorf("Invalid JSX fragment: %s", arg)
			}

		case strings.HasPrefix(arg, "--log-level="):
			switch arg[len("--log-level="):] {
			case "info":
				args.logOptions.LogLevel = logging.LevelInfo
			case "warning":
				args.logOptions.LogLevel = logging.LevelWarning
			case "error":
				args.logOptions.LogLevel = logging.LevelError
			default:
				return argsObject{}, fmt.Errorf("Invalid log level: %s", arg)
			}

		case strings.HasPrefix(arg, "--trace="):
			args.traceFile = arg[len("--trace="):]

		case strings.HasPrefix(arg, "--cpuprofile="):
			args.cpuprofileFile = arg[len("--cpuprofile="):]

		case strings.HasPrefix(arg, "-"):
			return argsObject{}, fmt.Errorf("Invalid flag: %s", arg)

		default:
			arg, ok := fs.Abs(arg)
			if !ok {
				return argsObject{}, fmt.Errorf("Invalid path: %s", arg)
			}
			args.entryPaths = append(args.entryPaths, arg)
		}
	}

	if args.bundleOptions.AbsOutputDir == "" && len(args.entryPaths) > 1 {
		return argsObject{}, fmt.Errorf("Must provide --outdir when there are multiple input files")
	}

	if args.bundleOptions.AbsOutputFile != "" && args.bundleOptions.AbsOutputDir != "" {
		return argsObject{}, fmt.Errorf("Cannot use both --outfile and --outdir")
	}

	if args.bundleOptions.AbsOutputFile != "" {
		// If the output file is specified, use it to derive the output directory
		args.bundleOptions.AbsOutputDir = fs.Dir(args.bundleOptions.AbsOutputFile)
	}

	// Disallow bundle-only options when not bundling
	if !args.bundleOptions.IsBundling {
		if args.bundleOptions.OutputFormat != printer.FormatPreserve {
			return argsObject{}, fmt.Errorf("Cannot use --format without --bundle")
		}

		if len(args.resolveOptions.ExternalModules) > 0 {
			return argsObject{}, fmt.Errorf("Cannot use --external without --bundle")
		}
	}

	if args.bundleOptions.IsBundling && args.bundleOptions.OutputFormat == printer.FormatPreserve {
		// If the format isn't specified, set the default format using the platform
		switch args.resolveOptions.Platform {
		case resolver.PlatformBrowser:
			args.bundleOptions.OutputFormat = printer.FormatIIFE
		case resolver.PlatformNode:
			args.bundleOptions.OutputFormat = printer.FormatCommonJS
		}
	}

	if len(args.entryPaths) > 0 {
		// Disallow the "--loader=" form when not reading from stdin
		if args.bundleOptions.LoaderForStdin != bundler.LoaderNone {
			return argsObject{}, fmt.Errorf("Must provide file extension for --loader")
		}

		// Write to stdout by default if there's only one input file
		if len(args.entryPaths) == 1 && args.bundleOptions.AbsOutputFile == "" && args.bundleOptions.AbsOutputDir == "" {
			args.bundleOptions.WriteToStdout = true
		}
	} else if !logging.GetTerminalInfo(os.Stdin).IsTTY {
		// If called with no input files and we're not a TTY, read from stdin instead
		args.entryPaths = append(args.entryPaths, "<stdin>")

		// Default to reading JavaScript from stdin
		if args.bundleOptions.LoaderForStdin == bundler.LoaderNone {
			args.bundleOptions.LoaderForStdin = bundler.LoaderJS
		}

		// Write to stdout if no input file is provided
		if args.bundleOptions.AbsOutputFile == "" {
			if args.bundleOptions.AbsOutputDir != "" {
				return argsObject{}, fmt.Errorf("Cannot use --outdir when reading from stdin")
			}
			args.bundleOptions.WriteToStdout = true
		}
	}

	// Change the default value for some settings if we're writing to stdout
	if args.bundleOptions.WriteToStdout {
		if args.bundleOptions.SourceMap != bundler.SourceMapNone {
			args.bundleOptions.SourceMap = bundler.SourceMapInline
		}
		if args.logOptions.LogLevel == logging.LevelNone {
			args.logOptions.LogLevel = logging.LevelWarning
		}
	}

	// Processing defines is expensive. Process them once here so the same object
	// can be shared between all parsers we create using these arguments.
	processedDefines := parser.ProcessDefines(args.rawDefines)
	args.parseOptions.Defines = &processedDefines
	return args, nil
}

func main() {
	for _, arg := range os.Args {
		// Show help if a common help flag is provided
		if arg == "-h" || arg == "-help" || arg == "--help" || arg == "/?" {
			fmt.Fprintf(os.Stderr, "%s", helpText)
			os.Exit(0)
		}

		// Special-case the version flag here
		if arg == "--version" {
			fmt.Fprintf(os.Stderr, "%s\n", esbuildVersion)
			os.Exit(0)
		}

		// This flag turns the process into a long-running service that uses
		// message passing with the host process over stdin/stdout
		if arg == "--service" {
			runService()
			return
		}
	}

	start := time.Now()
	fs := fs.RealFS()
	args, err := parseArgs(fs, os.Args[1:])
	if err != nil {
		exitWithError(err.Error())
	}

	// Handle when there are no input files (including implicit stdin)
	if len(args.entryPaths) == 0 {
		if len(os.Args) < 2 {
			fmt.Fprintf(os.Stderr, "%s", helpText)
			os.Exit(0)
		} else {
			exitWithError("No input files")
		}
	}

	// Capture the defer statements below so the "done" message comes last
	func() {
		// To view a CPU trace, use "go tool trace [file]". Note that the trace
		// viewer doesn't work under Windows Subsystem for Linux for some reason.
		if args.traceFile != "" {
			f, err := os.Create(args.traceFile)
			if err != nil {
				exitWithError(fmt.Sprintf("Failed to create a file called '%s': %s", args.traceFile, err.Error()))
			}
			defer func() {
				f.Close()
				args.logInfo(fmt.Sprintf("Wrote to %s", args.traceFile))
			}()
			trace.Start(f)
			defer trace.Stop()
		}

		// To view a CPU profile, drop the file into https://speedscope.app.
		// Note: Running the CPU profiler doesn't work under Windows subsystem for
		// Linux. The profiler has to be built for native Windows and run using the
		// command prompt instead.
		if args.cpuprofileFile != "" {
			f, err := os.Create(args.cpuprofileFile)
			if err != nil {
				exitWithError(fmt.Sprintf("Failed to create a file called '%s': %s", args.cpuprofileFile, err.Error()))
			}
			defer func() {
				f.Close()
				args.logInfo(fmt.Sprintf("Wrote to %s", args.cpuprofileFile))
			}()
			pprof.StartCPUProfile(f)
			defer pprof.StopCPUProfile()
		}

		if args.cpuprofileFile != "" {
			// The CPU profiler in Go only runs at 100 Hz, which is far too slow to
			// return useful information for esbuild, since it's so fast. Let's keep
			// running for 30 seconds straight, which should give us 3,000 samples.
			seconds := 30.0
			args.logInfo(fmt.Sprintf("Running for %g seconds straight due to --cpuprofile...", seconds))
			for time.Since(start).Seconds() < seconds {
				run(fs, args)
			}
		} else {
			// Disable the GC since we're just going to allocate a bunch of memory
			// and then exit anyway. This speedup is not insignificant. Make sure to
			// only do this here once we know that we're not going to be a long-lived
			// process though.
			debug.SetGCPercent(-1)

			run(fs, args)
		}
	}()

	args.logInfo(fmt.Sprintf("Done in %dms", time.Since(start).Nanoseconds()/1000000))
}

func run(fs fs.FS, args argsObject) {
	// Parse all files in the bundle
	log, join := logging.NewStderrLog(args.logOptions)
	resolver := resolver.NewResolver(fs, log, args.resolveOptions)
	bundle := bundler.ScanBundle(log, fs, resolver, args.entryPaths, args.parseOptions, args.bundleOptions)

	// Stop now if there were errors
	if join().Errors != 0 {
		os.Exit(1)
	}

	// Generate the results
	log2, join2 := logging.NewStderrLog(args.logOptions)
	result := bundle.Compile(log2, args.bundleOptions)

	// Stop now if there were errors
	if join2().Errors != 0 {
		os.Exit(1)
	}

	// Create the output directory
	if args.bundleOptions.AbsOutputDir != "" {
		if err := os.MkdirAll(args.bundleOptions.AbsOutputDir, 0755); err != nil {
			exitWithError(fmt.Sprintf("Cannot create output directory: %s", err))
		}
	}

	// Write out the results
	for _, item := range result {
		// Special-case writing to stdout
		if args.bundleOptions.WriteToStdout {
			_, err := os.Stdout.Write(item.JsContents)
			if err != nil {
				exitWithError(fmt.Sprintf("Failed to write to stdout: %s", err.Error()))
			}
			continue
		}

		// Write out the JavaScript file
		err := ioutil.WriteFile(item.JsAbsPath, []byte(item.JsContents), 0644)
		path := resolver.PrettyPath(item.JsAbsPath)
		if err != nil {
			exitWithError(fmt.Sprintf("Failed to write to %s (%s)", path, err.Error()))
		}
		args.logInfo(fmt.Sprintf("Wrote to %s (%s)", path, toSize(len(item.JsContents))))

		// Write out the additional files
		for _, file := range item.AdditionalFiles {
			if file.Path != "" {
				err := ioutil.WriteFile(file.Path, []byte(file.Contents), 0644)
				path := resolver.PrettyPath(file.Path)
				if err != nil {
					exitWithError(fmt.Sprintf("Failed to write to %s (%s)", path, err.Error()))
				}
				args.logInfo(fmt.Sprintf("Wrote to %s (%s)", path, toSize(len(file.Contents))))
			}
		}
		// Also write the source map
		if item.SourceMapAbsPath != "" {
			err := ioutil.WriteFile(item.SourceMapAbsPath, item.SourceMapContents, 0644)
			path := resolver.PrettyPath(item.SourceMapAbsPath)
			if err != nil {
				exitWithError(fmt.Sprintf("Failed to write to %s: (%s)", path, err.Error()))
			}
			args.logInfo(fmt.Sprintf("Wrote to %s (%s)", path, toSize(len(item.SourceMapContents))))
		}
	}
}

func toSize(bytes int) string {
	if bytes < 1024 {
		return fmt.Sprintf("%d bytes", bytes)
	}

	if bytes < 1024*1024 {
		return fmt.Sprintf("%.1fkb", float32(bytes)/float32(1024))
	}

	return fmt.Sprintf("%.1fmb", float32(bytes)/float32(1024*1024))
}<|MERGE_RESOLUTION|>--- conflicted
+++ resolved
@@ -175,11 +175,8 @@
 		return bundler.LoaderBase64
 	case "dataurl":
 		return bundler.LoaderDataURL
-<<<<<<< HEAD
 	case "empty":
 		return bundler.LoaderEmpty
-=======
->>>>>>> f04c03ea
 	case "file":
 		return bundler.LoaderFile
 	default:
