package main

import (
	"fmt"
	"io/ioutil"
	"os"
	"runtime/debug"
	"runtime/pprof"
	"runtime/trace"
	"strconv"
	"strings"
	"time"

	"github.com/evanw/esbuild/internal/ast"
	"github.com/evanw/esbuild/internal/bundler"
	"github.com/evanw/esbuild/internal/fs"
	"github.com/evanw/esbuild/internal/lexer"
	"github.com/evanw/esbuild/internal/logging"
	"github.com/evanw/esbuild/internal/parser"
	"github.com/evanw/esbuild/internal/resolver"
)

const helpText = `
Usage:
  esbuild [options] [entry points]

Options:
  --name=...            The name of the module
  --bundle              Bundle all dependencies into the output files
  --outfile=...         The output file (for one entry point)
  --outdir=...          The output directory (for multiple entry points)
  --sourcemap           Emit a source map
  --target=...          Language target (default esnext)
  --platform=...        Platform target (browser or node, default browser)
  --external:M          Exclude module M from the bundle
  --format=...          Output format (iife or cjs)
  --color=...           Force use of color terminal escapes (true or false)

  --minify              Sets all --minify-* flags
  --minify-whitespace   Remove whitespace
  --minify-identifiers  Shorten identifiers
  --minify-syntax       Use equivalent but shorter syntax

  --define:K=V          Substitute K with V while parsing
  --jsx-factory=...     What to use instead of React.createElement
  --jsx-fragment=...    What to use instead of React.Fragment
  --loader:X=L          Use loader L to load file extension X, where L is
                        one of: js, jsx, ts, tsx, json, text, base64, url, dataurl

Advanced options:
  --version             Print the current version and exit (` + esbuildVersion + `)
  --sourcemap=inline    Emit the source map with an inline data URL
  --sourcemap=external  Do not link to the source map with a comment
  --sourcefile=...      Set the source file for the source map (for stdin)
  --error-limit=...     Maximum error count or 0 to disable (default 10)

  --trace=...           Write a CPU trace to this file
  --cpuprofile=...      Write a CPU profile to this file

Examples:
  # Produces dist/entry_point.js and dist/entry_point.js.map
  esbuild --bundle entry_point.js --outdir=dist --minify --sourcemap

  # Allow JSX syntax in .js files
  esbuild --bundle entry_point.js --outfile=out.js --loader:.js=jsx

  # Substitute the identifier RELEASE for the literal true
  esbuild example.js --outfile=out.js --define:RELEASE=true

  # Provide input via stdin, get output via stdout
  esbuild --minify --loader=ts < input.ts > output.js

`

type argsObject struct {
	traceFile      string
	cpuprofileFile string
	parseOptions   parser.ParseOptions
	bundleOptions  bundler.BundleOptions
	resolveOptions resolver.ResolveOptions
	logOptions     logging.StderrOptions
	entryPaths     []string
}

func exitWithError(text string) {
	colorRed := ""
	colorBold := ""
	colorReset := ""

	if logging.GetTerminalInfo(os.Stderr).UseColorEscapes {
		colorRed = "\033[1;31m"
		colorBold = "\033[0;1m"
		colorReset = "\033[0m"
	}

	fmt.Fprintf(os.Stderr, "%serror: %s%s%s\n", colorRed, colorBold, text, colorReset)
	os.Exit(1)
}

func (args *argsObject) parseDefine(key string, value string) bool {
	// The key must be a dot-separated identifier list
	for _, part := range strings.Split(key, ".") {
		if !lexer.IsIdentifier(part) {
			return false
		}
	}

	// Allow substituting for an identifier
	if lexer.IsIdentifier(value) {
		if _, ok := lexer.Keywords()[value]; !ok {
			args.parseOptions.Defines[key] = func(findSymbol parser.FindSymbol) ast.E {
				return &ast.EIdentifier{findSymbol(value)}
			}
			return true
		}
	}

	// Parse the value as JSON
	log, done := logging.NewDeferLog()
	source := logging.Source{Contents: value}
	expr, ok := parser.ParseJSON(log, source, parser.ParseJSONOptions{})
	done()
	if !ok {
		return false
	}

	// Only allow atoms for now
	var fn parser.DefineFunc
	switch e := expr.Data.(type) {
	case *ast.ENull:
		fn = func(parser.FindSymbol) ast.E { return &ast.ENull{} }
	case *ast.EBoolean:
		fn = func(parser.FindSymbol) ast.E { return &ast.EBoolean{e.Value} }
	case *ast.EString:
		fn = func(parser.FindSymbol) ast.E { return &ast.EString{e.Value} }
	case *ast.ENumber:
		fn = func(parser.FindSymbol) ast.E { return &ast.ENumber{e.Value} }
	default:
		return false
	}

	args.parseOptions.Defines[key] = fn
	return true
}

func (args *argsObject) parseLoader(text string) bundler.Loader {
	switch text {
	case "js":
		return bundler.LoaderJS
	case "jsx":
		return bundler.LoaderJSX
	case "ts":
		return bundler.LoaderTS
	case "tsx":
		return bundler.LoaderTSX
	case "json":
		return bundler.LoaderJSON
	case "text":
		return bundler.LoaderText
	case "base64":
		return bundler.LoaderBase64
	case "dataurl":
		return bundler.LoaderDataURL
<<<<<<< HEAD
	case "emptystring":
		return bundler.LoaderEmptyString
	case "url":
		return bundler.LoaderURL

=======
	case "url":
		return bundler.LoaderURL
>>>>>>> 9f8f2f3e
	default:
		return bundler.LoaderNone
	}
}

func (args *argsObject) parseMemberExpression(text string) ([]string, bool) {
	parts := strings.Split(text, ".")

	for _, part := range parts {
		if !lexer.IsIdentifier(part) {
			return parts, false
		}
	}

	return parts, true
}

func parseArgs(fs fs.FS, rawArgs []string) (argsObject, error) {
	args := argsObject{
		parseOptions: parser.ParseOptions{
			Defines: make(map[string]parser.DefineFunc),
		},
		bundleOptions: bundler.BundleOptions{
			ExtensionToLoader: bundler.DefaultExtensionToLoaderMap(),
		},
		resolveOptions: resolver.ResolveOptions{
			ExtensionOrder:  []string{".tsx", ".ts", ".jsx", ".mjs", ".cjs", ".js", ".json"},
			ExternalModules: make(map[string]bool),
		},
		logOptions: logging.StderrOptions{
			IncludeSource:      true,
			ErrorLimit:         10,
			ExitWhenLimitIsHit: true,
		},
	}

	for _, arg := range rawArgs {
		switch {
		case arg == "--bundle":
			args.parseOptions.IsBundling = true
			args.bundleOptions.IsBundling = true

		case arg == "--minify":
			args.parseOptions.MangleSyntax = true
			args.bundleOptions.MangleSyntax = true
			args.bundleOptions.RemoveWhitespace = true
			args.bundleOptions.MinifyIdentifiers = true

		case arg == "--minify-syntax":
			args.parseOptions.MangleSyntax = true
			args.bundleOptions.MangleSyntax = true

		case arg == "--minify-whitespace":
			args.bundleOptions.RemoveWhitespace = true

		case arg == "--minify-identifiers":
			args.bundleOptions.MinifyIdentifiers = true

		case arg == "--sourcemap":
			args.bundleOptions.SourceMap = bundler.SourceMapLinkedWithComment

		case arg == "--sourcemap=external":
			args.bundleOptions.SourceMap = bundler.SourceMapExternalWithoutComment

		case arg == "--sourcemap=inline":
			args.bundleOptions.SourceMap = bundler.SourceMapInline

		case strings.HasPrefix(arg, "--sourcefile="):
			args.bundleOptions.SourceFile = arg[len("--sourcefile="):]

		case strings.HasPrefix(arg, "--error-limit="):
			value, err := strconv.Atoi(arg[len("--error-limit="):])
			if err != nil {
				return argsObject{}, fmt.Errorf("Invalid error limit: %s", arg)
			}
			args.logOptions.ErrorLimit = value

		case strings.HasPrefix(arg, "--name="):
			value := arg[len("--name="):]
			if !lexer.IsIdentifier(value) {
				return argsObject{}, fmt.Errorf("Invalid name: %s", arg)
			}
			args.bundleOptions.ModuleName = value

		case strings.HasPrefix(arg, "--outfile="):
			value := arg[len("--outfile="):]
			file, ok := fs.Abs(value)
			if !ok {
				return argsObject{}, fmt.Errorf("Invalid output file: %s", arg)
			}
			args.bundleOptions.AbsOutputFile = file

		case strings.HasPrefix(arg, "--outdir="):
			value := arg[len("--outdir="):]
			dir, ok := fs.Abs(value)
			if !ok {
				return argsObject{}, fmt.Errorf("Invalid output directory: %s", arg)
			}
			args.bundleOptions.AbsOutputDir = dir

		case strings.HasPrefix(arg, "--define:"):
			text := arg[len("--define:"):]
			equals := strings.IndexByte(text, '=')
			if equals == -1 {
				return argsObject{}, fmt.Errorf("Missing \"=\": %s", arg)
			}
			if !args.parseDefine(text[:equals], text[equals+1:]) {
				return argsObject{}, fmt.Errorf("Invalid define: %s", arg)
			}

		case strings.HasPrefix(arg, "--loader:"):
			text := arg[len("--loader:"):]
			equals := strings.IndexByte(text, '=')
			if equals == -1 {
				return argsObject{}, fmt.Errorf("Missing \"=\": %s", arg)
			}
			extension, loader := text[:equals], text[equals+1:]
			if !strings.HasPrefix(extension, ".") {
				return argsObject{}, fmt.Errorf("File extension must start with \".\": %s", arg)
			}
			if len(extension) < 2 || strings.ContainsRune(extension[1:], '.') {
				return argsObject{}, fmt.Errorf("Invalid file extension: %s", arg)
			}
			parsedLoader := args.parseLoader(loader)
			if parsedLoader == bundler.LoaderNone {
				return argsObject{}, fmt.Errorf("Invalid loader: %s", arg)
			} else {
				args.bundleOptions.ExtensionToLoader[extension] = parsedLoader
			}

		case strings.HasPrefix(arg, "--loader="):
			loader := arg[len("--loader="):]
			parsedLoader := args.parseLoader(loader)
			if parsedLoader == bundler.LoaderNone {
				return argsObject{}, fmt.Errorf("Invalid loader: %s", arg)
			} else {
				args.bundleOptions.LoaderForStdin = parsedLoader
			}

		case strings.HasPrefix(arg, "--target="):
			switch arg[len("--target="):] {
			case "esnext":
				args.parseOptions.Target = parser.ESNext
			case "es6", "es2015":
				args.parseOptions.Target = parser.ES2015
			case "es2016":
				args.parseOptions.Target = parser.ES2016
			case "es2017":
				args.parseOptions.Target = parser.ES2017
			case "es2018":
				args.parseOptions.Target = parser.ES2018
			case "es2019":
				args.parseOptions.Target = parser.ES2019
			case "es2020":
				args.parseOptions.Target = parser.ES2020
			default:
				return argsObject{}, fmt.Errorf("Valid targets: es6, es2015, es2016, es2017, es2018, es2019, es2020, esnext")
			}

		case strings.HasPrefix(arg, "--platform="):
			switch arg[len("--platform="):] {
			case "browser":
				args.resolveOptions.Platform = resolver.PlatformBrowser
			case "node":
				args.resolveOptions.Platform = resolver.PlatformNode
			default:
				return argsObject{}, fmt.Errorf("Valid platforms: browser, node")
			}

		case strings.HasPrefix(arg, "--format="):
			switch arg[len("--format="):] {
			case "iife":
				args.bundleOptions.OutputFormat = bundler.FormatIIFE
			case "cjs":
				args.bundleOptions.OutputFormat = bundler.FormatCommonJS
			default:
				return argsObject{}, fmt.Errorf("Valid formats: iife, cjs")
			}

		case strings.HasPrefix(arg, "--color="):
			switch arg[len("--color="):] {
			case "false":
				args.logOptions.Color = logging.ColorNever
			case "true":
				args.logOptions.Color = logging.ColorAlways
			default:
				return argsObject{}, fmt.Errorf("Valid values for color: false, true")
			}

		case strings.HasPrefix(arg, "--external:"):
			path := arg[len("--external:"):]
			if resolver.IsNonModulePath(path) {
				return argsObject{}, fmt.Errorf("Invalid module name: %s", arg)
			}
			args.resolveOptions.ExternalModules[path] = true

		case strings.HasPrefix(arg, "--jsx-factory="):
			if parts, ok := args.parseMemberExpression(arg[len("--jsx-factory="):]); ok {
				args.parseOptions.JSX.Factory = parts
			} else {
				return argsObject{}, fmt.Errorf("Invalid JSX factory: %s", arg)
			}

		case strings.HasPrefix(arg, "--jsx-fragment="):
			if parts, ok := args.parseMemberExpression(arg[len("--jsx-fragment="):]); ok {
				args.parseOptions.JSX.Fragment = parts
			} else {
				return argsObject{}, fmt.Errorf("Invalid JSX fragment: %s", arg)
			}

		case strings.HasPrefix(arg, "--trace="):
			args.traceFile = arg[len("--trace="):]

		case strings.HasPrefix(arg, "--cpuprofile="):
			args.cpuprofileFile = arg[len("--cpuprofile="):]

		case strings.HasPrefix(arg, "-"):
			return argsObject{}, fmt.Errorf("Invalid flag: %s", arg)

		default:
			arg, ok := fs.Abs(arg)
			if !ok {
				return argsObject{}, fmt.Errorf("Invalid path: %s", arg)
			}
			args.entryPaths = append(args.entryPaths, arg)
		}
	}

	if args.bundleOptions.AbsOutputDir == "" && len(args.entryPaths) > 1 {
		return argsObject{}, fmt.Errorf("Must provide --outdir when there are multiple input files")
	}

	if args.bundleOptions.AbsOutputFile != "" && args.bundleOptions.AbsOutputDir != "" {
		return argsObject{}, fmt.Errorf("Cannot use both --outfile and --outdir")
	}

	if args.bundleOptions.AbsOutputFile != "" {
		// If the output file is specified, use it to derive the output directory
		args.bundleOptions.AbsOutputDir = fs.Dir(args.bundleOptions.AbsOutputFile)
	}

	if args.bundleOptions.OutputFormat == bundler.FormatNone {
		// If the format isn't specified, set the default format using the platform
		switch args.resolveOptions.Platform {
		case resolver.PlatformBrowser:
			args.bundleOptions.OutputFormat = bundler.FormatIIFE
		case resolver.PlatformNode:
			args.bundleOptions.OutputFormat = bundler.FormatCommonJS
		}
	}

	if len(args.entryPaths) > 0 {
		// Disallow the "--loader=" form when not reading from stdin
		if args.bundleOptions.LoaderForStdin != bundler.LoaderNone {
			return argsObject{}, fmt.Errorf("Must provide file extension for --loader")
		}

		// Write to stdout by default if there's only one input file
		if len(args.entryPaths) == 1 && args.bundleOptions.AbsOutputFile == "" && args.bundleOptions.AbsOutputDir == "" {
			args.bundleOptions.WriteToStdout = true
			if args.bundleOptions.SourceMap != bundler.SourceMapNone {
				args.bundleOptions.SourceMap = bundler.SourceMapInline
			}
		}
	} else if !logging.GetTerminalInfo(os.Stdin).IsTTY {
		// If called with no input files and we're not a TTY, read from stdin instead
		args.entryPaths = append(args.entryPaths, "<stdin>")

		// Default to reading JavaScript from stdin
		if args.bundleOptions.LoaderForStdin == bundler.LoaderNone {
			args.bundleOptions.LoaderForStdin = bundler.LoaderJS
		}

		// Write to stdout if no input file is provided
		if args.bundleOptions.AbsOutputFile == "" {
			if args.bundleOptions.AbsOutputDir != "" {
				return argsObject{}, fmt.Errorf("Cannot use --outdir when reading from stdin")
			}
			args.bundleOptions.WriteToStdout = true
			if args.bundleOptions.SourceMap != bundler.SourceMapNone {
				args.bundleOptions.SourceMap = bundler.SourceMapInline
			}
		}
	}

	return args, nil
}

func main() {
	for _, arg := range os.Args {
		// Show help if a common help flag is provided
		if arg == "-h" || arg == "-help" || arg == "--help" || arg == "/?" {
			fmt.Fprintf(os.Stderr, "%s", helpText)
			os.Exit(0)
		}

		// Special-case the version flag here
		if arg == "--version" {
			fmt.Fprintf(os.Stderr, "%s\n", esbuildVersion)
			os.Exit(0)
		}

		// This flag turns the process into a long-running service that uses
		// message passing with the host process over stdin/stdout
		if arg == "--service" {
			runService()
			return
		}
	}

	start := time.Now()
	fs := fs.RealFS()
	args, err := parseArgs(fs, os.Args[1:])
	if err != nil {
		exitWithError(err.Error())
	}

	// Handle when there are no input files (including implicit stdin)
	if len(args.entryPaths) == 0 {
		if len(os.Args) < 2 {
			fmt.Fprintf(os.Stderr, "%s", helpText)
			os.Exit(0)
		} else {
			exitWithError("No input files")
		}
	}

	// Capture the defer statements below so the "done" message comes last
	func() {
		// To view a CPU trace, use "go tool trace [file]". Note that the trace
		// viewer doesn't work under Windows Subsystem for Linux for some reason.
		if args.traceFile != "" {
			f, err := os.Create(args.traceFile)
			if err != nil {
				exitWithError(fmt.Sprintf("Failed to create a file called '%s': %s", args.traceFile, err.Error()))
			}
			defer func() {
				f.Close()
				fmt.Fprintf(os.Stderr, "Wrote to %s\n", args.traceFile)
			}()
			trace.Start(f)
			defer trace.Stop()
		}

		// To view a CPU profile, drop the file into https://speedscope.app.
		// Note: Running the CPU profiler doesn't work under Windows subsystem for
		// Linux. The profiler has to be built for native Windows and run using the
		// command prompt instead.
		if args.cpuprofileFile != "" {
			f, err := os.Create(args.cpuprofileFile)
			if err != nil {
				exitWithError(fmt.Sprintf("Failed to create a file called '%s': %s", args.cpuprofileFile, err.Error()))
			}
			defer func() {
				f.Close()
				fmt.Fprintf(os.Stderr, "Wrote to %s\n", args.cpuprofileFile)
			}()
			pprof.StartCPUProfile(f)
			defer pprof.StopCPUProfile()
		}

		if args.cpuprofileFile != "" {
			// The CPU profiler in Go only runs at 100 Hz, which is far too slow to
			// return useful information for esbuild, since it's so fast. Let's keep
			// running for 30 seconds straight, which should give us 3,000 samples.
			seconds := 30.0
			fmt.Fprintf(os.Stderr, "Running for %g seconds straight due to --cpuprofile...\n", seconds)
			for time.Since(start).Seconds() < seconds {
				run(fs, args)
			}
		} else {
			// Disable the GC since we're just going to allocate a bunch of memory
			// and then exit anyway. This speedup is not insignificant. Make sure to
			// only do this here once we know that we're not going to be a long-lived
			// process though.
			debug.SetGCPercent(-1)

			run(fs, args)
		}
	}()

	if !args.bundleOptions.WriteToStdout {
		fmt.Fprintf(os.Stderr, "Done in %dms\n", time.Since(start).Nanoseconds()/1000000)
	}
}

func run(fs fs.FS, args argsObject) {
	// Parse all files in the bundle
	log, join := logging.NewStderrLog(args.logOptions)
	resolver := resolver.NewResolver(fs, log, args.resolveOptions)
	bundle := bundler.ScanBundle(log, fs, resolver, args.entryPaths, args.parseOptions, args.bundleOptions)

	// Stop now if there were errors
	if join().Errors != 0 {
		os.Exit(1)
	}

	// Generate the results
	log2, join2 := logging.NewStderrLog(args.logOptions)
	result := bundle.Compile(log2, args.bundleOptions)

	// Stop now if there were errors
	if join2().Errors != 0 {
		os.Exit(1)
	}

	// Create the output directory
	if args.bundleOptions.AbsOutputDir != "" {
		if err := os.MkdirAll(args.bundleOptions.AbsOutputDir, 0755); err != nil {
			exitWithError(fmt.Sprintf("Cannot create output directory: %s", err))
		}
	}

	// Write out the results
	for _, item := range result {
		// Special-case writing to stdout
		if args.bundleOptions.WriteToStdout {
			_, err := os.Stdout.Write(item.JsContents)
			if err != nil {
				exitWithError(fmt.Sprintf("Failed to write to stdout: %s", err.Error()))
			}
			continue
		}

		// Write out the JavaScript file
		err := ioutil.WriteFile(item.JsAbsPath, []byte(item.JsContents), 0644)
		path := resolver.PrettyPath(item.JsAbsPath)
		if err != nil {
			exitWithError(fmt.Sprintf("Failed to write to %s (%s)", path, err.Error()))
		}
		if !args.bundleOptions.WriteToStdout {
			fmt.Fprintf(os.Stderr, "Wrote to %s (%s)\n", path, toSize(len(item.JsContents)))
		}

		// Also write the source map
		if item.SourceMapAbsPath != "" {
			err := ioutil.WriteFile(item.SourceMapAbsPath, item.SourceMapContents, 0644)
			path := resolver.PrettyPath(item.SourceMapAbsPath)
			if err != nil {
				exitWithError(fmt.Sprintf("Failed to write to %s: (%s)", path, err.Error()))
			}
			if !args.bundleOptions.WriteToStdout {
				fmt.Fprintf(os.Stderr, "Wrote to %s (%s)\n", path, toSize(len(item.SourceMapContents)))
			}
		}
	}
}

func toSize(bytes int) string {
	if bytes < 1024 {
		return fmt.Sprintf("%d bytes", bytes)
	}

	if bytes < 1024*1024 {
		return fmt.Sprintf("%.1fkb", float32(bytes)/float32(1024))
	}

	return fmt.Sprintf("%.1fmb", float32(bytes)/float32(1024*1024))
}<|MERGE_RESOLUTION|>--- conflicted
+++ resolved
@@ -161,16 +161,8 @@
 		return bundler.LoaderBase64
 	case "dataurl":
 		return bundler.LoaderDataURL
-<<<<<<< HEAD
-	case "emptystring":
-		return bundler.LoaderEmptyString
 	case "url":
 		return bundler.LoaderURL
-
-=======
-	case "url":
-		return bundler.LoaderURL
->>>>>>> 9f8f2f3e
 	default:
 		return bundler.LoaderNone
 	}
