--- conflicted
+++ resolved
@@ -1,7 +1,3 @@
 package main
 
-<<<<<<< HEAD
-const esbuildVersion = "0.2.14"
-=======
-const esbuildVersion = "0.3.0"
->>>>>>> 13cf6ca7
+const esbuildVersion = "0.3.0"