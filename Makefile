--- conflicted
+++ resolved
@@ -66,15 +66,8 @@
 platform-neutral:
 	cd npm/esbuild && npm version "$(ESBUILD_VERSION)" --allow-same-version
 
-<<<<<<< HEAD
-publish-all: update-version-go 
-	# test 
-	# test-wasm
-	make -j6 publish-windows publish-darwin publish-linux publish-linux-arm64 publish-wasm publish-neutral
-=======
 publish-all: update-version-go test-all
 	make -j7 publish-windows publish-darwin publish-linux publish-linux-arm64 publish-linux-ppc64le publish-wasm publish-neutral
->>>>>>> a2392b86
 	git commit -am "publish $(ESBUILD_VERSION) to npm"
 	git tag "v$(ESBUILD_VERSION)"
 	git push origin master "v$(ESBUILD_VERSION)"
