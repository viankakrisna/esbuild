--- conflicted
+++ resolved
@@ -1,8 +1,6 @@
 package resolver
 
 import (
-	fp "path/filepath"
-	"regexp"
 	"strings"
 	"sync"
 
@@ -600,11 +598,6 @@
 	return "", false
 }
 
-<<<<<<< HEAD
-func resolvePathWithoutStar(from, path string) (string, error) {
-	replaced := strings.Replace(path, "/*", "", -1)
-	return fp.Join(from, replaced), nil
-=======
 func isTsConfigPathMatch(pattern string, path string) (string, bool) {
 	starIndex := strings.IndexRune(pattern, '*')
 	elements := strings.Split(pattern, "*")
@@ -614,7 +607,6 @@
 	}
 	prefix := elements[0]
 	return strings.Replace(path, prefix, "", 1), strings.HasPrefix(path, prefix)
->>>>>>> 05da9eeb
 }
 
 func (r *resolver) loadNodeModules(path string, dirInfo *dirInfo) (string, bool) {
@@ -626,30 +618,6 @@
 				if dirInfo.tsConfigJson.paths != nil {
 					for key, originalPaths := range dirInfo.tsConfigJson.paths {
 						for _, originalPath := range originalPaths {
-<<<<<<< HEAD
-							if matched, err := regexp.MatchString("^"+key, path); matched && err == nil {
-								if absoluteOriginalPath, err := resolvePathWithoutStar(*dirInfo.tsConfigJson.absPathBaseUrl, originalPath); err == nil {
-									elements := strings.Split(path, "/")
-
-									elements = elements[1:]
-
-									resolved := append([]string{absoluteOriginalPath}, elements...)
-									basePath := r.fs.Join(resolved...)
-
-									if absolute, ok := r.loadAsFileOrDirectory(basePath); ok {
-										return absolute, true
-									}
-								}
-							}
-						}
-
-					}
-				} else {
-					basePath := r.fs.Join(*dirInfo.tsConfigJson.absPathBaseUrl, path)
-					if absolute, ok := r.loadAsFileOrDirectory(basePath); ok {
-						return absolute, true
-					}
-=======
 							if parts, ok := isTsConfigPathMatch(key, path); ok {
 								absoluteOriginalPath := r.fs.Join(*dirInfo.tsConfigJson.absPathBaseUrl, originalPath)
 								basePath := strings.Replace(absoluteOriginalPath, "*", parts, 1)
@@ -664,7 +632,6 @@
 				basePath := r.fs.Join(*dirInfo.tsConfigJson.absPathBaseUrl, path)
 				if absolute, ok := r.loadAsFileOrDirectory(basePath); ok {
 					return absolute, true
->>>>>>> 05da9eeb
 				}
 
 			}
