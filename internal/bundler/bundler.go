package bundler

import (
	"bytes"
	"encoding/base64"
	"fmt"
	"io/ioutil"
	"mime"
	"net/http"
	"os"
	"path"
	"sort"
	"strings"
	"sync"

	"github.com/evanw/esbuild/internal/ast"
	"github.com/evanw/esbuild/internal/fs"
	"github.com/evanw/esbuild/internal/lexer"
	"github.com/evanw/esbuild/internal/logging"
	"github.com/evanw/esbuild/internal/parser"
	"github.com/evanw/esbuild/internal/printer"
	"github.com/evanw/esbuild/internal/resolver"
	"github.com/evanw/esbuild/internal/runtime"
)

type file struct {
	ast ast.AST

	// This maps the non-unique import path present in the source file to the
	// unique source index for that module. This isn't unique because two paths
	// in the source file may refer to the same module:
	//
	//   import "../lib/util";
	//   import "./util";
	//
	// This is used by the printer to write out the source index for modules that
	// are referenced in the AST.
	resolvedImports map[string]uint32
}

type Bundle struct {
	fs          fs.FS
	sources     []logging.Source
	files       []file
	entryPoints []uint32
}

type parseResult struct {
	source logging.Source
	ast    ast.AST
	ok     bool
}

func parseFile(
	log logging.Log,
	res resolver.Resolver,
	absolutePath string,
	sourceIndex uint32,
	isStdin bool,
	importSource logging.Source,
	isDisabled bool,
	pathRange ast.Range,
	parseOptions parser.ParseOptions,
	bundleOptions BundleOptions,
	results chan parseResult,
) {
	prettyPath := absolutePath
	if !isStdin {
		prettyPath = res.PrettyPath(absolutePath)
	}
	contents := ""

	// Disabled files are left empty
	if !isDisabled {
		if isStdin {
			bytes, err := ioutil.ReadAll(os.Stdin)
			if err != nil {
				log.AddRangeError(importSource, pathRange, fmt.Sprintf("Could not read from stdin: %s", err.Error()))
				results <- parseResult{}
				return
			}
			contents = string(bytes)
		} else {
			var ok bool
			contents, ok = res.Read(absolutePath)
			if !ok {
				log.AddRangeError(importSource, pathRange, fmt.Sprintf("Could not read from file: %s", absolutePath))
				results <- parseResult{}
				return
			}
		}
	}

	source := logging.Source{
		Index:        sourceIndex,
		IsStdin:      isStdin,
		AbsolutePath: absolutePath,
		PrettyPath:   prettyPath,
		Contents:     contents,
	}

	// Get the file extension
	extension := ""
	if lastDot := strings.LastIndexByte(absolutePath, '.'); lastDot >= 0 {
		extension = absolutePath[lastDot:]
	}

	// Pick the loader based on the file extension
	loader := bundleOptions.ExtensionToLoader[extension]

	// Special-case reading from stdin
	if bundleOptions.LoaderForStdin != LoaderNone && source.IsStdin {
		loader = bundleOptions.LoaderForStdin
	}

	switch loader {
	case LoaderJS:
		ast, ok := parser.Parse(log, source, parseOptions)
		results <- parseResult{source, ast, ok}

	case LoaderJSX:
		parseOptions.JSX.Parse = true
		ast, ok := parser.Parse(log, source, parseOptions)
		results <- parseResult{source, ast, ok}

	case LoaderTS:
		parseOptions.TS.Parse = true
		ast, ok := parser.Parse(log, source, parseOptions)
		results <- parseResult{source, ast, ok}

	case LoaderTSX:
		parseOptions.TS.Parse = true
		parseOptions.JSX.Parse = true
		ast, ok := parser.Parse(log, source, parseOptions)
		results <- parseResult{source, ast, ok}

	case LoaderJSON:
		expr, ok := parser.ParseJSON(log, source, parser.ParseJSONOptions{})
		ast := parser.ModuleExportsAST(log, source, parseOptions, expr)
		results <- parseResult{source, ast, ok}

	case LoaderText:
		expr := ast.Expr{ast.Loc{0}, &ast.EString{lexer.StringToUTF16(source.Contents)}}
		ast := parser.ModuleExportsAST(log, source, parseOptions, expr)
		results <- parseResult{source, ast, true}

	case LoaderBase64:
		encoded := base64.StdEncoding.EncodeToString([]byte(source.Contents))
		expr := ast.Expr{ast.Loc{0}, &ast.EString{lexer.StringToUTF16(encoded)}}
		ast := parser.ModuleExportsAST(log, source, parseOptions, expr)
		results <- parseResult{source, ast, true}

	case LoaderDataURL:
		mimeType := mime.TypeByExtension(extension)
<<<<<<< HEAD
=======

>>>>>>> a60a8467
		if mimeType == "" {
			mimeType = http.DetectContentType([]byte(source.Contents))
		}
		encoded := base64.StdEncoding.EncodeToString([]byte(source.Contents))
		url := "data:" + mimeType + ";base64," + encoded
		expr := ast.Expr{ast.Loc{0}, &ast.EString{lexer.StringToUTF16(url)}}
		ast := parser.ModuleExportsAST(log, source, parseOptions, expr)
		results <- parseResult{source, ast, true}

<<<<<<< HEAD
=======
	case LoaderURL:
		url := path.Base(absolutePath)
		outputPath := bundleOptions.AbsOutputDir
		if outputPath == "" {
			outputPath = path.Dir(bundleOptions.AbsOutputFile)
		}
		ioutil.WriteFile(path.Join(outputPath, url), []byte(source.Contents), 0644)
		expr := ast.Expr{ast.Loc{0}, &ast.EString{lexer.StringToUTF16(url)}}
		ast := parser.ModuleExportsAST(log, source, parseOptions, expr)
		results <- parseResult{source, ast, true}
>>>>>>> a60a8467
	default:
		log.AddRangeError(importSource, pathRange, fmt.Sprintf("File extension not supported: %s", absolutePath))
		results <- parseResult{}
	}
}

func ScanBundle(
	log logging.Log, fs fs.FS, res resolver.Resolver, entryPaths []string,
	parseOptions parser.ParseOptions, bundleOptions BundleOptions,
) Bundle {
	sources := []logging.Source{}
	files := []file{}
	visited := make(map[string]uint32)
	results := make(chan parseResult)
	remaining := 0

	if bundleOptions.ExtensionToLoader == nil {
		bundleOptions.ExtensionToLoader = DefaultExtensionToLoaderMap()
	}

	// Always start by parsing the runtime file
	{
		source := logging.Source{
			Index:        runtimeSourceIndex,
			AbsolutePath: "<runtime>",
			PrettyPath:   "<runtime>",
			Contents:     runtime.Code,
		}
		sources = append(sources, source)
		files = append(files, file{})
		remaining++
		go func() {
			runtimeParseOptions := parseOptions

			// Avoid defining extra symbols such as "exports" and "module" in the top-
			// level scope for the runtime. All other files will be embedded as child
			// scopes of the runtime scope during bundling. If we defined these extra
			// symbols, we would then need to rename all identically-named symbols in
			// all files so everything would be called "exports2" and "module2"
			// instead, which looks weird.
			runtimeParseOptions.IsBundling = false

			ast, ok := parser.Parse(log, source, runtimeParseOptions)
			results <- parseResult{source, ast, ok}
		}()
	}

	type parseFileFlags struct {
		isEntryPoint bool
		isDisabled   bool
	}

	maybeParseFile := func(path string, importSource logging.Source, pathRange ast.Range, flags parseFileFlags) uint32 {
		sourceIndex, ok := visited[path]
		if !ok {
			sourceIndex = uint32(len(sources))
			isStdin := bundleOptions.LoaderForStdin != LoaderNone && flags.isEntryPoint
			if !isStdin {
				visited[path] = sourceIndex
			}
			sources = append(sources, logging.Source{})
			files = append(files, file{})
			remaining++
			go parseFile(
				log,
				res,
				path,
				sourceIndex,
				isStdin,
				importSource,
				flags.isDisabled,
				pathRange,
				parseOptions,
				bundleOptions,
				results,
			)
		}
		return sourceIndex
	}

	entryPoints := []uint32{}
	for _, path := range entryPaths {
		flags := parseFileFlags{isEntryPoint: true}
		sourceIndex := maybeParseFile(path, logging.Source{}, ast.Range{}, flags)
		entryPoints = append(entryPoints, sourceIndex)
	}

	for remaining > 0 {
		result := <-results
		remaining--
		if !result.ok {
			continue
		}

		source := result.source
		resolvedImports := make(map[string]uint32)
		filteredImportPaths := []ast.ImportPath{}

		for _, importPath := range result.ast.ImportPaths {
			sourcePath := source.AbsolutePath
			pathText := importPath.Path.Text
			pathRange := source.RangeOfString(importPath.Path.Loc)

			switch path, status := res.Resolve(sourcePath, pathText); status {
			case resolver.ResolveEnabled, resolver.ResolveDisabled:
				flags := parseFileFlags{isDisabled: status == resolver.ResolveDisabled}
				sourceIndex := maybeParseFile(path, source, pathRange, flags)
				resolvedImports[pathText] = sourceIndex
				filteredImportPaths = append(filteredImportPaths, importPath)

			case resolver.ResolveMissing:
				log.AddRangeError(source, pathRange, fmt.Sprintf("Could not resolve %q", pathText))
			}
		}

		result.ast.ImportPaths = filteredImportPaths
		sources[source.Index] = source
		files[source.Index] = file{result.ast, resolvedImports}
	}

	return Bundle{fs, sources, files, entryPoints}
}

type Loader int

const (
	LoaderNone Loader = iota
	LoaderJS
	LoaderJSX
	LoaderTS
	LoaderTSX
	LoaderJSON
	LoaderText
	LoaderBase64
	LoaderDataURL
<<<<<<< HEAD
=======
	LoaderURL
>>>>>>> a60a8467
)

func DefaultExtensionToLoaderMap() map[string]Loader {
	return map[string]Loader{
		".js":   LoaderJS,
		".mjs":  LoaderJS,
		".cjs":  LoaderJS,
		".jsx":  LoaderJSX,
		".ts":   LoaderTS,
		".tsx":  LoaderTSX,
		".json": LoaderJSON,
		".txt":  LoaderText,
	}
}

type Format uint8

const (
	FormatNone Format = iota

	// IIFE stands for immediately-invoked function expression. That looks like
	// this:
	//
	//   (() => {
	//     ... bundled code ...
	//     require(entryPoint);
	//   })();
	//
	// If the optional ModuleName is configured, then we'll write out this:
	//
	//   let moduleName = (() => {
	//     ... bundled code ...
	//     return require(entryPoint);
	//   })();
	//
	FormatIIFE

	// The CommonJS format looks like this:
	//
	//   ... bundled code ...
	//   module.exports = require(entryPoint);
	//
	FormatCommonJS
)

type SourceMap uint8

const (
	SourceMapNone SourceMap = iota
	SourceMapInline
	SourceMapLinkedWithComment
	SourceMapExternalWithoutComment
)

type BundleOptions struct {
	// true: imports are scanned and bundled along with the file
	// false: imports are left alone and the file is passed through as-is
	IsBundling bool

	AbsOutputFile     string
	AbsOutputDir      string
	RemoveWhitespace  bool
	MinifyIdentifiers bool
	MangleSyntax      bool
	ModuleName        string
	ExtensionToLoader map[string]Loader
	OutputFormat      Format

	SourceMap  SourceMap
	SourceFile string // The "original file path" for the source map

	// If this isn't LoaderNone, all entry point contents are assumed to come
	// from stdin and must be loaded with this loader
	LoaderForStdin Loader

	// If true, make sure to generate a single file that can be written to stdout
	WriteToStdout bool

	omitRuntimeForTests bool
}

type BundleResult struct {
	JsAbsPath         string
	JsContents        []byte
	SourceMapAbsPath  string
	SourceMapContents []byte
}

type lineColumnOffset struct {
	lines   int
	columns int
}

type compileResult struct {
	printer.PrintResult

	// The source map contains the original source code, which is quoted in
	// parallel for speed. This is only filled in if the SourceMap option is
	// enabled.
	quotedSource string
}

func (b *Bundle) compileFile(
	options *BundleOptions, sourceIndex uint32, f file, sourceIndexToOutputIndex []uint32,
) compileResult {
	sourceMapContents := &b.sources[sourceIndex].Contents
	if options.SourceMap == SourceMapNone {
		sourceMapContents = nil
	}
	tree := f.ast
	indent := 0
	if options.IsBundling {
		if options.OutputFormat == FormatIIFE {
			indent++
		}
		if sourceIndex != runtimeSourceIndex {
			indent++
			if !options.omitRuntimeForTests {
				indent++
			}
		}
	}

	// Remap source indices to make the output deterministic
	var remappedResolvedImports map[string]uint32
	if options.IsBundling {
		remappedResolvedImports = make(map[string]uint32)
		for k, v := range f.resolvedImports {
			remappedResolvedImports[k] = sourceIndexToOutputIndex[v]
		}
	}

	// The printer will be calling runtime functions
	runtimeSymRefs := make(map[runtime.Sym]ast.Ref)
	for name, sym := range runtime.SymMap {
		ref, ok := b.files[runtimeSourceIndex].ast.ModuleScope.Members[name]
		if !ok {
			panic("Internal error")
		}
		runtimeSymRefs[sym] = ref
	}

	result := compileResult{PrintResult: printer.Print(tree, printer.PrintOptions{
		RemoveWhitespace:  options.RemoveWhitespace,
		SourceMapContents: sourceMapContents,
		Indent:            indent,
		ResolvedImports:   remappedResolvedImports,
		RuntimeSymRefs:    runtimeSymRefs,
	})}
	if options.SourceMap != SourceMapNone {
		result.quotedSource = printer.QuoteForJSON(b.sources[sourceIndex].Contents)
	}
	return result
}

// Join the JavaScript files together into a bundle
func (b *Bundle) generateJavaScriptForEntryPoint(
	files []file, symbols *ast.SymbolMap, compileResults map[uint32]*compileResult, groups [][]uint32, options *BundleOptions,
	entryPoint uint32, jsName string, sourceIndexToOutputIndex []uint32, moduleInfos []moduleInfo,
) (result BundleResult, generatedOffsets map[uint32]lineColumnOffset) {
	prevOffset := 0
	js := []byte{}

	// Helper variables to make generating minified code easier
	space := " "
	indent := "  "
	newline := "\n"
	trailingSemicolon := ";"
	if options.RemoveWhitespace {
		space = ""
		indent = ""
		newline = ""
		trailingSemicolon = ""
	}

	// Preserve the hashbang comment if present
	if files[entryPoint].ast.Hashbang != "" {
		js = append(js, []byte(files[entryPoint].ast.Hashbang+"\n")...)
	}

	outerIndent := ""
	if options.OutputFormat == FormatIIFE {
		// Optionally allow naming the exports object
		if options.ModuleName != "" {
			js = append(js, ("let " + options.ModuleName + space + "=" + space)...)
		}

		// Start the closure
		if options.omitRuntimeForTests {
			js = append(js, "bootstrap({"...)
		} else {
			outerIndent = indent
			js = append(js, ("(()" + space + "=>" + space + "{" + newline)...)
		}
	}

	// This is the line and column offset since the previous JavaScript string
	// or the start of the file if this is the first JavaScript string.
	generatedOffsets = make(map[uint32]lineColumnOffset)

	// Append the runtime
	if !options.omitRuntimeForTests {
		js = append(js, compileResults[runtimeSourceIndex].JS...)
	}

	appendGroup := func(group []uint32) {
		for i, sourceIndex := range group {
			// Append the prefix
			if !options.RemoveWhitespace {
				if i > 0 {
					js = append(js, '\n')
				}
				js = append(js, (outerIndent + indent + indent + "// " + b.sources[sourceIndex].PrettyPath + "\n")...)
			}

			// If we're an internal non-root module in this group and our exports are
			// used, then we'll need to generate an exports object.
			//
			// This is done here at the last-minute instead of being baked into the
			// generated JavaScript because this lets us use the same generated
			// JavaScript for a root and a non-root module. That way we can generate
			// JavaScript for each module exactly once while still allowing a module
			// to be both a root and a non-root module for different entry points.
			//
			// For example, consider a bundle with two entry points "simplelib.js"
			// and "deluxelib.js", and "deluxelib.js" imports "simplelib.js". This
			// means "simplelib.js" is both a root module for its own entry point
			// and a non-root module for the entry point of "deluxelib.js".
			if i != len(group)-1 && moduleInfos[sourceIndex].isExportsUsed() {
				name := symbols.Get(ast.FollowSymbols(symbols, files[sourceIndex].ast.ExportsRef)).Name
				js = append(js, (outerIndent + indent + indent + "var " + name + space + "=" + space + "{};" + newline)...)
			}

			// Save the offset to the start of the stored JavaScript
			generatedOffsets[sourceIndex] = computeLineColumnOffset(js[prevOffset:])

			// Append the stored JavaScript
			if i+1 == len(group) {
				js = append(js, compileResults[sourceIndex].JSWithoutTrailingSemicolon...)
			} else {
				js = append(js, compileResults[sourceIndex].JS...)
			}
			prevOffset = len(js)
		}
	}

	if !options.omitRuntimeForTests {
		commonjsRef, ok := files[runtimeSourceIndex].ast.ModuleScope.Members["__commonjs"]
		if !ok {
			panic("Internal error")
		}
		js = append(js, (outerIndent + symbols.Get(commonjsRef).Name + space + "=" + space + "{")...)
	}

	for i, group := range groups {
		rootSourceIndex := group[len(group)-1]
		tree := files[rootSourceIndex].ast

		// Append the prefix
		if i > 0 {
			js = append(js, ("," + newline)...)
		}
		js = append(js, (newline + outerIndent + indent)...)
		js = append(js, fmt.Sprintf("%d(", sourceIndexToOutputIndex[rootSourceIndex])...)
		exportsSymbol := symbols.Get(ast.FollowSymbols(symbols, tree.ExportsRef))
		moduleSymbol := symbols.Get(ast.FollowSymbols(symbols, tree.ModuleRef))
		if exportsSymbol.UseCountEstimate > 0 || moduleSymbol.UseCountEstimate > 0 {
			js = append(js, exportsSymbol.Name...)
			if moduleSymbol.UseCountEstimate > 0 {
				js = append(js, ("," + space + moduleSymbol.Name)...)
			}
		}
		js = append(js, (")" + space + "{" + newline)...)
		appendGroup(group)
		js = append(js, (outerIndent + indent + "}")...)
	}

	// Require the entry point at the end
	requireRef, ok := files[runtimeSourceIndex].ast.ModuleScope.Members["__require"]
	if !ok {
		panic("Internal error")
	}
	switch options.OutputFormat {
	case FormatIIFE:
		// End the closure
		if options.omitRuntimeForTests {
			if options.RemoveWhitespace {
				js = append(js, fmt.Sprintf("},%d);", sourceIndexToOutputIndex[entryPoint])...)
			} else {
				js = append(js, fmt.Sprintf("\n}, %d);", sourceIndexToOutputIndex[entryPoint])...)
			}
		} else {
			js = append(js, (newline + outerIndent + "};" + newline)...)
			js = append(js, fmt.Sprintf(outerIndent+"return "+symbols.Get(requireRef).Name+"(%d)"+trailingSemicolon+newline,
				sourceIndexToOutputIndex[entryPoint])...)
			js = append(js, "})();"...)
		}

	case FormatCommonJS:
		js = append(js, (newline + outerIndent + "};" + newline)...)
		js = append(js, fmt.Sprintf(outerIndent+"module.exports"+space+"="+space+
			symbols.Get(requireRef).Name+"(%d);",
			sourceIndexToOutputIndex[entryPoint])...)
	}
	js = append(js, '\n')

	result = BundleResult{
		JsAbsPath:  b.outputPathForEntryPoint(entryPoint, jsName, options),
		JsContents: js,
	}
	return
}

func (b *Bundle) generateSourceMapForEntryPoint(
	compileResults map[uint32]*compileResult, generatedOffsets map[uint32]lineColumnOffset,
	groups [][]uint32, options *BundleOptions, item *BundleResult,
) {
	buffer := []byte{}
	buffer = append(buffer, "{\n  \"version\": 3"...)

	// Write the sources
	buffer = append(buffer, ",\n  \"sources\": ["...)
	comma := ""
	for _, group := range groups {
		for _, sourceIndex := range group {
			sourceFile := b.sources[sourceIndex].PrettyPath
			if options.SourceFile != "" {
				sourceFile = options.SourceFile
			}
			buffer = append(buffer, comma...)
			buffer = append(buffer, printer.QuoteForJSON(sourceFile)...)
			comma = ", "
		}
	}
	buffer = append(buffer, ']')

	// Write the sourcesContent
	buffer = append(buffer, ",\n  \"sourcesContent\": ["...)
	comma = ""
	for _, group := range groups {
		for _, sourceIndex := range group {
			buffer = append(buffer, comma...)
			buffer = append(buffer, compileResults[sourceIndex].quotedSource...)
			comma = ", "
		}
	}
	buffer = append(buffer, ']')

	// Write the mappings
	buffer = append(buffer, ",\n  \"mappings\": \""...)
	prevEndState := printer.SourceMapState{}
	prevColumnOffset := 0
	sourceMapIndex := 0
	for _, group := range groups {
		for _, sourceIndex := range group {
			chunk := compileResults[sourceIndex].SourceMapChunk
			offset := generatedOffsets[sourceIndex]

			// Because each file for the bundle is converted to a source map once,
			// the source maps are shared between all entry points in the bundle.
			// The easiest way of getting this to work is to have all source maps
			// generate as if their source index is 0. We then adjust the source
			// index per entry point by modifying the first source mapping. This
			// is done by AppendSourceMapChunk() using the source index passed
			// here.
			startState := printer.SourceMapState{SourceIndex: sourceMapIndex}

			// Advance the state by the line/column offset from the previous chunk
			startState.GeneratedColumn += offset.columns
			if offset.lines > 0 {
				buffer = append(buffer, bytes.Repeat([]byte{';'}, offset.lines)...)
			} else {
				startState.GeneratedColumn += prevColumnOffset
			}

			// Append the precomputed source map chunk
			buffer = printer.AppendSourceMapChunk(buffer, prevEndState, startState, chunk.Buffer)

			// Generate the relative offset to start from next time
			prevEndState = chunk.EndState
			prevEndState.SourceIndex = sourceMapIndex
			prevColumnOffset = chunk.FinalGeneratedColumn

			// If this was all one line, include the column offset from the start
			if prevEndState.GeneratedLine == 0 {
				prevEndState.GeneratedColumn += startState.GeneratedColumn
				prevColumnOffset += startState.GeneratedColumn
			}

			sourceMapIndex++
		}
	}
	buffer = append(buffer, '"')

	// Finish the source map
	buffer = append(buffer, ",\n  \"names\": []\n}\n"...)

	// Generate the output
	switch options.SourceMap {
	case SourceMapInline:
		if options.RemoveWhitespace {
			item.JsContents = removeTrailing(item.JsContents, '\n')
		}
		item.JsContents = append(item.JsContents,
			("//# sourceMappingURL=data:application/json;base64," + base64.StdEncoding.EncodeToString(buffer) + "\n")...)

	case SourceMapLinkedWithComment, SourceMapExternalWithoutComment:
		item.SourceMapAbsPath = item.JsAbsPath + ".map"
		item.SourceMapContents = buffer

		// Add a comment linking the source to its map
		if options.SourceMap == SourceMapLinkedWithComment {
			if options.RemoveWhitespace {
				item.JsContents = removeTrailing(item.JsContents, '\n')
			}
			item.JsContents = append(item.JsContents,
				("//# sourceMappingURL=" + b.fs.Base(item.SourceMapAbsPath) + "\n")...)
		}
	}
}

func (b *Bundle) mergeAllSymbolsIntoOneMap(files []file) *ast.SymbolMap {
	// Make a new symbol map that can hold symbols from all files
	symbols := ast.NewSymbolMap(len(files))

	// Clone a copy of each file's symbols into the bundle-level symbol map. It's
	// cloned so we can modify it without affecting the original file AST, which
	// must be treated as read-only so it can be reused between compilations.
	for sourceIndex, f := range files {
		symbols.Outer[sourceIndex] = append([]ast.Symbol{}, f.ast.Symbols.Outer[sourceIndex]...)
		files[sourceIndex].ast.Symbols = symbols
	}

	return symbols
}

type indexAndPath struct {
	sourceIndex uint32
	path        string
}

// This type is just so we can use Go's native sort function
type indexAndPathArray []indexAndPath

func (a indexAndPathArray) Len() int               { return len(a) }
func (a indexAndPathArray) Swap(i int, j int)      { a[i], a[j] = a[j], a[i] }
func (a indexAndPathArray) Less(i int, j int) bool { return a[i].path < a[j].path }

// The source indices are non-deterministic because they are assigned in a
// random order during the parallel bundle traversal. However, we want our
// output to be deterministic. To accomplish this, the source indices are
// remapped to an arbitrary ordering (the index of the sorted absolute path).
func (b *Bundle) computeDeterministicRemapping() (sourceIndexToOutputIndex []uint32, outputIndexToSourceIndex []uint32) {
	sortedFilePaths := indexAndPathArray{}
	for _, source := range b.sources {
		sortedFilePaths = append(sortedFilePaths, indexAndPath{source.Index, source.AbsolutePath})
	}
	sort.Sort(sortedFilePaths)
	sourceIndexToOutputIndex = make([]uint32, len(sortedFilePaths))
	outputIndexToSourceIndex = make([]uint32, len(sortedFilePaths))
	for i, item := range sortedFilePaths {
		sourceIndexToOutputIndex[item.sourceIndex] = uint32(i)
		outputIndexToSourceIndex[i] = item.sourceIndex
	}
	return
}

type moduleInfo struct {
	isEntryPoint bool

	// This is true if either a) this module is the target of a require() or
	// import() or b) this module uses the "exports" or "module" variables.
	isCommonJs bool

	// This is a number indicating which "group" this module is in. A group
	// is a collection of modules that only import modules in that group via
	// ES6 imports. This is useful because a group can be compiled by joining
	// all files together in topological order without any dynamic import/
	// export code. All imports and exports within a group can be bound
	// statically by referencing the names directly. All modules with the
	// same label have the same group. Every CommonJS module is in its own
	// group.
	groupLabel uint32

	isTargetOfImportStar bool
	imports              []importData
	exports              map[string]ast.Ref
	exportStars          []exportStar
}

// Returns true if the "exports" variable is needed by something. If it's not
// needed, then we can omit it from the output entirely.
func (moduleInfo *moduleInfo) isExportsUsed() bool {
	return moduleInfo.isCommonJs || moduleInfo.isEntryPoint || moduleInfo.isTargetOfImportStar
}

type importData struct {
	alias             string // This is "*" for import stars
	aliasLoc          ast.Loc
	importSourceIndex uint32
	name              ast.LocRef
}

type exportStar struct {
	importSourceIndex uint32
	path              ast.Path
}

func includeDecls(decls []ast.Decl, symbols *ast.SymbolMap, exports map[string]ast.Ref) {
	var visitBinding func(ast.Binding)

	visitBinding = func(binding ast.Binding) {
		switch b := binding.Data.(type) {
		case *ast.BMissing:

		case *ast.BIdentifier:
			exports[symbols.Get(b.Ref).Name] = b.Ref

		case *ast.BArray:
			for _, i := range b.Items {
				visitBinding(i.Binding)
			}

		case *ast.BObject:
			for _, p := range b.Properties {
				visitBinding(p.Value)
			}

		default:
			panic(fmt.Sprintf("Unexpected binding of type %T", binding.Data))
		}
	}

	for _, decl := range decls {
		visitBinding(decl.Binding)
	}
}

func (b *Bundle) extractImportsAndExports(
	log logging.Log, files []file, symbols *ast.SymbolMap, sourceIndex uint32,
	moduleInfos []moduleInfo, namespaceForImportItem map[ast.Ref]ast.Ref, options *BundleOptions,
) {
	file := &files[sourceIndex]
	meta := &moduleInfos[sourceIndex]

	importDecls := []ast.Decl{}
	stmts := file.ast.Stmts
	stmtCount := 0

	// Certain import and export statements need to generate require() calls
	addRequireCall := func(loc ast.Loc, ref ast.Ref, path ast.Path) {
		importDecls = append(importDecls, ast.Decl{
			ast.Binding{loc, &ast.BIdentifier{ref}},
			&ast.Expr{path.Loc, &ast.ERequire{Path: path, IsES6Import: true}},
		})
	}

	for _, stmt := range stmts {
		switch s := stmt.Data.(type) {
		case *ast.SImport:
			otherSourceIndex, ok := file.resolvedImports[s.Path.Text]
			isInSameGroup := ok && moduleInfos[otherSourceIndex].groupLabel == meta.groupLabel
			namespaceLoc := stmt.Loc
			if s.StarLoc != nil {
				namespaceLoc = *s.StarLoc
			}

			if isInSameGroup {
				// Add imports so we can bind symbols later
				if s.DefaultName != nil {
					meta.imports = append(meta.imports, importData{"default", s.DefaultName.Loc, otherSourceIndex, *s.DefaultName})
				}
				if s.Items != nil {
					for _, item := range *s.Items {
						meta.imports = append(meta.imports, importData{item.Alias, item.AliasLoc, otherSourceIndex, item.Name})
					}
				}
				if s.StarLoc != nil {
					meta.imports = append(meta.imports, importData{"*", stmt.Loc, otherSourceIndex,
						ast.LocRef{namespaceLoc, s.NamespaceRef}})
				}
			} else {
				// Add a require() call for this import
				addRequireCall(namespaceLoc, s.NamespaceRef, s.Path)

				// Store the ref in "indirectImportItems" to make sure the printer prints
				// these imports as property accesses. Also store information in the
				// "namespaceImportMap" map in case this import is re-exported.
				if s.DefaultName != nil {
					namespaceForImportItem[s.DefaultName.Ref] = s.NamespaceRef
					symbols.SetNamespaceAlias(s.DefaultName.Ref, ast.NamespaceAlias{
						NamespaceRef: s.NamespaceRef,
						Alias:        "default",
					})
				}
				if s.Items != nil {
					for _, item := range *s.Items {
						namespaceForImportItem[item.Name.Ref] = s.NamespaceRef
						symbols.SetNamespaceAlias(item.Name.Ref, ast.NamespaceAlias{
							NamespaceRef: s.NamespaceRef,
							Alias:        item.Alias,
						})
					}
				}
			}
			continue

		case *ast.SExportClause:
			// "export { item1, item2 }"
			for _, item := range s.Items {
				meta.exports[item.Alias] = item.Name.Ref
			}
			continue

		case *ast.SExportFrom:
			// "export { item1, item2 } from 'path'"
			for _, item := range s.Items {
				meta.exports[item.Alias] = item.Name.Ref
			}

			otherSourceIndex, ok := file.resolvedImports[s.Path.Text]
			isInSameGroup := ok && moduleInfos[otherSourceIndex].groupLabel == meta.groupLabel

			if isInSameGroup {
				// Add imports so we can bind symbols later
				for _, item := range s.Items {
					// Re-exporting involves importing as one name and exporting as another name
					importName := symbols.Get(item.Name.Ref).Name
					meta.imports = append(meta.imports, importData{importName, item.Name.Loc, otherSourceIndex, item.Name})
				}
			} else {
				// Add a require() call for this import
				addRequireCall(stmt.Loc, s.NamespaceRef, s.Path)

				// Store the ref in "indirectImportItems" to make sure the printer prints
				// these imports as property accesses. Also store information in the
				// "namespaceImportMap" map since this import is re-exported.
				for _, item := range s.Items {
					// Note that the imported alias is "importName", not item.Alias which
					// is the exported alias. This is somewhat confusing because each
					// SExportFrom statement is basically SImport + SExportClause in one.
					importName := symbols.Get(item.Name.Ref).Name
					namespaceForImportItem[item.Name.Ref] = s.NamespaceRef
					symbols.SetNamespaceAlias(item.Name.Ref, ast.NamespaceAlias{
						NamespaceRef: s.NamespaceRef,
						Alias:        importName,
					})
				}
			}
			continue

		case *ast.SExportDefault:
			// "export default value"
			meta.exports["default"] = s.DefaultName.Ref
			if s.Value.Expr != nil {
				stmt = ast.Stmt{stmt.Loc, &ast.SLocal{Kind: ast.LocalConst, Decls: []ast.Decl{
					ast.Decl{ast.Binding{s.DefaultName.Loc, &ast.BIdentifier{s.DefaultName.Ref}}, s.Value.Expr},
				}}}
			} else {
				switch s2 := s.Value.Stmt.Data.(type) {
				case *ast.SFunction:
					if s2.Fn.Name == nil {
						s2 = &ast.SFunction{s2.Fn, false}
						s2.Fn.Name = &s.DefaultName
					} else {
						ast.MergeSymbols(symbols, s.DefaultName.Ref, s2.Fn.Name.Ref)
					}
					stmt = ast.Stmt{s.Value.Stmt.Loc, s2}
				case *ast.SClass:
					if s2.Class.Name == nil {
						s2 = &ast.SClass{s2.Class, false}
						s2.Class.Name = &s.DefaultName
					} else {
						ast.MergeSymbols(symbols, s.DefaultName.Ref, s2.Class.Name.Ref)
					}
					stmt = ast.Stmt{s.Value.Stmt.Loc, s2}
				default:
					panic("Internal error")
				}
			}

		case *ast.SExportStar:
			otherSourceIndex, ok := file.resolvedImports[s.Path.Text]

			if s.Item == nil {
				if !ok {
					source := b.sources[sourceIndex]
					log.AddRangeError(source, source.RangeOfString(s.Path.Loc),
						"Wildcard exports are not supported for this module")
				} else {
					// "export * from 'path'"
					meta.exportStars = append(meta.exportStars, exportStar{otherSourceIndex, s.Path})
				}
			} else {
				// "export * as ns from 'path'"
				meta.exports[s.Item.Alias] = s.Item.Name.Ref

				isInSameGroup := ok && moduleInfos[otherSourceIndex].groupLabel == meta.groupLabel
				if isInSameGroup {
					// Add imports so we can bind symbols later
					meta.imports = append(meta.imports, importData{"*", stmt.Loc, otherSourceIndex, s.Item.Name})
				} else {
					// Add a require() call for this import
					addRequireCall(s.Item.Name.Loc, s.Item.Name.Ref, s.Path)
				}
			}
			continue

		case *ast.SLocal:
			if s.IsExport {
				includeDecls(s.Decls, symbols, meta.exports)
				stmt = ast.Stmt{stmt.Loc, &ast.SLocal{Kind: s.Kind, Decls: s.Decls}}
			}

		case *ast.SFunction:
			if s.IsExport {
				ref := s.Fn.Name.Ref
				meta.exports[symbols.Get(ref).Name] = ref
				stmt = ast.Stmt{stmt.Loc, &ast.SFunction{s.Fn, false}}
			}

		case *ast.SClass:
			if s.IsExport {
				ref := s.Class.Name.Ref
				meta.exports[symbols.Get(ref).Name] = ref
				stmt = ast.Stmt{stmt.Loc, &ast.SClass{s.Class, false}}
			}
		}

		// Filter the statement array in place to save some allocations
		stmts[stmtCount] = stmt
		stmtCount++
	}

	// Finish the filter operation by discarding unused slots
	stmts = stmts[:stmtCount]

	// Reserve some more slots for any import statements we will generate
	if len(importDecls) > 0 {
		if options.MangleSyntax {
			stmtCount++
		} else {
			stmtCount += len(importDecls)
		}
	}

	// Preallocate a buffer to use for the final statement array. Make sure to
	// include enough room for all remaining statements as well as any import
	// statements we need to generate.
	//
	// Reserve an extra slot at the beginning for our exports, which will be used
	// or discarded by our caller. This extra slot helps avoid another O(n)
	// reallocation just to prepend the export statement.
	finalStmts := make([]ast.Stmt, 1, stmtCount+1)

	// Start off with imports if there are any
	if len(importDecls) > 0 {
		if options.MangleSyntax {
			finalStmts = append(finalStmts, ast.Stmt{ast.Loc{},
				&ast.SLocal{Kind: ast.LocalConst, Decls: importDecls}})
		} else {
			for _, decl := range importDecls {
				finalStmts = append(finalStmts, ast.Stmt{decl.Binding.Loc,
					&ast.SLocal{Kind: ast.LocalConst, Decls: []ast.Decl{decl}}})
			}
		}
	}

	// Then add all remaining statements
	finalStmts = append(finalStmts, stmts...)

	// Update the file
	file.ast.Stmts = finalStmts
}

func addExportStar(moduleInfos []moduleInfo, visited map[uint32]bool, sourceIndex uint32, otherSourceIndex uint32) {
	if visited[otherSourceIndex] {
		return
	}
	visited[otherSourceIndex] = true

	moduleInfo := &moduleInfos[sourceIndex]
	otherModuleInfo := &moduleInfos[otherSourceIndex]
	isInSameGroup := moduleInfo.groupLabel == otherModuleInfo.groupLabel

	// Make sure the other imported file is in the same group
	if isInSameGroup {
		exports := moduleInfo.exports
		for name, ref := range otherModuleInfo.exports {
			exports[name] = ref
		}

		for _, exportStar := range otherModuleInfo.exportStars {
			addExportStar(moduleInfos, visited, sourceIndex, exportStar.importSourceIndex)
		}
	}
}

func (b *Bundle) bindImportsAndExports(
	log logging.Log, files []file, symbols *ast.SymbolMap, group []uint32,
	moduleInfos []moduleInfo, options *BundleOptions,
) runtime.Sym {
	// These runtime symbols are currently always required by the bundler, since
	// the bundler doesn't currently track which of these symbols are actually
	// needed. We should track this and omit unused symbols when possible.
	usedRuntimeSyms := runtime.RequireSym | runtime.ToModuleSym | runtime.ImportSym

	// Track any imports that may be re-exported
	namespaceForImportItem := make(map[ast.Ref]ast.Ref)

	// Initialize the export maps
	for _, sourceIndex := range group {
		usedRuntimeSyms |= files[sourceIndex].ast.UsedRuntimeSyms
		moduleInfos[sourceIndex].exports = make(map[string]ast.Ref)
	}

	// Scan for information about imports and exports
	for _, sourceIndex := range group {
		b.extractImportsAndExports(log, files, symbols, sourceIndex, moduleInfos, namespaceForImportItem, options)
	}

	// Process "export *" statements
	for _, sourceIndex := range group {
		for _, exportStar := range moduleInfos[sourceIndex].exportStars {
			visited := map[uint32]bool{sourceIndex: true}
			addExportStar(moduleInfos, visited, sourceIndex, exportStar.importSourceIndex)
		}
	}

	// Process imports and merge symbols across modules
	for _, sourceIndex := range group {
		for _, i := range moduleInfos[sourceIndex].imports {
			if i.alias == "*" {
				moduleInfos[i.importSourceIndex].isTargetOfImportStar = true
				ast.MergeSymbols(symbols, i.name.Ref, files[i.importSourceIndex].ast.ExportsRef)
				continue
			}

			if target, ok := moduleInfos[i.importSourceIndex].exports[i.alias]; ok {
				ast.MergeSymbols(symbols, i.name.Ref, target)
				continue
			}

			// Don't report import/export mismatches for TypeScript because these are
			// likely just types, which aren't emitted. We can't know if these are
			// types or not because we're effectively compiling as if the TypeScript
			// "isolatedModules" flag is enabled.
			if !files[sourceIndex].ast.WasTypeScript {
				source := b.sources[sourceIndex]
				r := lexer.RangeOfIdentifier(source, i.aliasLoc)
				log.AddRangeError(source, r, fmt.Sprintf("No matching export for import %q", i.alias))
			}
		}
	}

	// Generate exports for modules that need them. Exports must come first
	// before the contents of the module because exports are live bindings to the
	// symbols within the module.
	//
	// The first statement in every file is a dummy statement that was reserved
	// for us when we called "extractImportsAndExports". This is done to avoid
	// an extra allocation and O(n) copy to prepend a statement. We must either
	// use or discard this slot.
	for _, sourceIndex := range group {
		file := &files[sourceIndex]
		stmts := file.ast.Stmts

		// Check to see if we can skip generating exports for this module
		if !moduleInfos[sourceIndex].isExportsUsed() {
			stmts = stmts[1:] // Discard the export slot
			file.ast.Stmts = stmts
			continue
		}

		// Sort exports by name for determinism
		exports := moduleInfos[sourceIndex].exports
		aliases := make([]string, 0, len(exports))
		for alias, _ := range exports {
			aliases = append(aliases, alias)
		}
		sort.Strings(aliases)

		// Build up a list of all exports for this module
		properties := []ast.Property{}
		for _, alias := range aliases {
			exportRef := exports[alias]
			var value ast.Expr
			if namespaceRef, ok := namespaceForImportItem[exportRef]; ok {
				// If this export is a namespace import then we need to generate an EImportIdentifier
				value = ast.Expr{ast.Loc{}, &ast.EImportIdentifier{exportRef}}
				symbols.IncrementUseCountEstimate(namespaceRef)
			} else {
				value = ast.Expr{ast.Loc{}, &ast.EIdentifier{exportRef}}
				symbols.IncrementUseCountEstimate(exportRef)
			}
			properties = append(properties, ast.Property{
				Key: ast.Expr{ast.Loc{}, &ast.EString{lexer.StringToUTF16(alias)}},
				Value: &ast.Expr{ast.Loc{}, &ast.EArrow{
					PreferExpr: true,
					Body:       ast.FnBody{Stmts: []ast.Stmt{ast.Stmt{value.Loc, &ast.SReturn{&value}}}},
				}},
			})
		}

		// Skip generating exports if there are none
		if len(properties) == 0 {
			stmts = stmts[1:] // Discard the export slot
			file.ast.Stmts = stmts
			continue
		}

		// Use the export slot
		usedRuntimeSyms |= runtime.ExportSym
		stmts[0] = ast.Stmt{ast.Loc{}, &ast.SExpr{ast.Expr{ast.Loc{}, &ast.ERuntimeCall{
			Sym: runtime.ExportSym,
			Args: []ast.Expr{
				ast.Expr{ast.Loc{}, &ast.EIdentifier{file.ast.ExportsRef}},
				ast.Expr{ast.Loc{}, &ast.EObject{properties}},
			},
		}}}}
		symbols.IncrementUseCountEstimate(file.ast.ExportsRef)
		file.ast.Stmts = stmts
	}

	return usedRuntimeSyms
}

func markExportsAsUnboundInDecls(decls []ast.Decl, symbols *ast.SymbolMap) {
	var visitBinding func(ast.Binding)

	visitBinding = func(binding ast.Binding) {
		switch b := binding.Data.(type) {
		case *ast.BMissing:

		case *ast.BIdentifier:
			symbols.SetKind(b.Ref, ast.SymbolUnbound)

		case *ast.BArray:
			for _, i := range b.Items {
				visitBinding(i.Binding)
			}

		case *ast.BObject:
			for _, p := range b.Properties {
				visitBinding(p.Value)
			}

		default:
			panic(fmt.Sprintf("Unexpected binding of type %T", binding.Data))
		}
	}

	for _, decl := range decls {
		visitBinding(decl.Binding)
	}
}

// Marking a symbol as unbound prevents it from being renamed or minified.
// This is only used when a module is compiled independently. We use a very
// different way of handling exports and renaming/minifying when bundling.
func (b *Bundle) markExportsAsUnbound(f file, symbols *ast.SymbolMap) {
	hasImportOrExport := false

	for _, stmt := range f.ast.Stmts {
		switch s := stmt.Data.(type) {
		case *ast.SImport:
			hasImportOrExport = true

		case *ast.SLocal:
			if s.IsExport {
				markExportsAsUnboundInDecls(s.Decls, symbols)
				hasImportOrExport = true
			}

		case *ast.SFunction:
			if s.IsExport {
				symbols.SetKind(s.Fn.Name.Ref, ast.SymbolUnbound)
				hasImportOrExport = true
			}

		case *ast.SClass:
			if s.IsExport {
				symbols.SetKind(s.Class.Name.Ref, ast.SymbolUnbound)
				hasImportOrExport = true
			}

		case *ast.SExportClause, *ast.SExportDefault, *ast.SExportStar, *ast.SExportFrom:
			hasImportOrExport = true
		}
	}

	// Heuristic: If this module has top-level import or export statements, we
	// consider this an ES6 module and only preserve the names of the exported
	// symbols. Everything else is minified since the names are private.
	//
	// Otherwise, we consider this potentially a script-type file instead of an
	// ES6 module. In that case, preserve the names of all top-level symbols
	// since they are all potentially exported (e.g. if this is used in a
	// <script> tag). All symbols in nested scopes are still minified.
	if !hasImportOrExport {
		for _, ref := range f.ast.ModuleScope.Members {
			symbols.SetKind(ref, ast.SymbolUnbound)
		}
	}
}

func (b *Bundle) renameOrMinifyAllSymbolsInRuntime(files []file, symbols *ast.SymbolMap, options *BundleOptions) {
	// Operate on all module-level scopes in all files
	moduleScopes := make([]*ast.Scope, len(files))
	for sourceIndex, _ := range files {
		moduleScopes[sourceIndex] = files[sourceIndex].ast.ModuleScope
	}

	// Avoid collisions with any unbound symbols in any file
	reservedNames := computeReservedNames(moduleScopes, symbols)

	// We're only renaming symbols in the runtime
	runtimeModuleScope := []*ast.Scope{files[runtimeSourceIndex].ast.ModuleScope}

	if options.MinifyIdentifiers {
		nextName := 54 * 54 // Use names ending with '$' to avoid taking good short names
		minifyAllSymbols(reservedNames, runtimeModuleScope, symbols, nextName)
	} else {
		renameAllSymbols(reservedNames, runtimeModuleScope, symbols)
	}
}

// Ensures all symbol names are valid non-colliding identifiers
func (b *Bundle) renameOrMinifyAllSymbols(files []file, symbols *ast.SymbolMap, group []uint32, options *BundleOptions) {
	// Operate on all module-level scopes in this module group
	moduleScopes := make([]*ast.Scope, len(group))
	for i, sourceIndex := range group {
		moduleScopes[i] = files[sourceIndex].ast.ModuleScope
	}

	// Rename all internal "exports" symbols to something more helpful. These
	// names don't have to be unique because the renaming pass below will
	// assign them unique names.
	for _, sourceIndex := range group[:len(group)-1] {
		ref := files[sourceIndex].ast.ExportsRef
		symbol := symbols.Get(ref)
		symbol.Name = ast.GenerateNonUniqueNameFromPath(b.sources[sourceIndex].AbsolutePath)
		symbols.Set(ref, symbol)
	}

	// Avoid collisions with any unbound symbols in this module group
	reservedNames := computeReservedNames(moduleScopes, symbols)
	if options.IsBundling {
		// These are used to implement bundling, and need to be free for use
		reservedNames["require"] = true
		reservedNames["Promise"] = true

		// Avoid collisions with symbols in the runtime's top-level scope
		for _, ref := range files[runtimeSourceIndex].ast.ModuleScope.Members {
			reservedNames[symbols.Get(ref).Name] = true
		}
	}

	if options.MinifyIdentifiers {
		minifyAllSymbols(reservedNames, moduleScopes, symbols, 0 /* nextName */)
	} else {
		renameAllSymbols(reservedNames, moduleScopes, symbols)
	}
}

// See the comment on "groupLabel" above for the definition of a group
func (b *Bundle) computeModuleGroups(
	files []file, sourceIndexToOutputIndex []uint32, outputIndexToSourceIndex []uint32,
) (infos []moduleInfo, groups [][]uint32) {
	infos = make([]moduleInfo, len(b.sources))

	// Mark all entry points. This is used to ensure that we always generate
	// exports for all entry points, even if no other module imports them.
	for _, sourceIndex := range b.entryPoints {
		infos[sourceIndex].isEntryPoint = true
	}

	// Set the initial CommonJS status for known root modules
	for sourceIndex, f := range files {
		// Every module starts off in its own group
		infos[sourceIndex].groupLabel = uint32(sourceIndex)

		// A module is CommonJS if it uses CommonJS features
		if f.ast.UsesCommonJSFeatures {
			infos[sourceIndex].isCommonJs = true
		}

		// A module is CommonJS if it's the target of a require() or import()
		for _, importPath := range f.ast.ImportPaths {
			if importPath.Kind != ast.ImportStmt {
				importSourceIndex := f.resolvedImports[importPath.Path.Text]
				infos[importSourceIndex].isCommonJs = true
			}
		}
	}

	// Propagate CommonJS status to all transitive dependencies
	var visit func(sourceIndex uint32)
	visit = func(sourceIndex uint32) {
		infos[sourceIndex].isCommonJs = true
		f := &files[sourceIndex]

		// All dependencies of this module should also be CommonJS modules
		for _, importPath := range f.ast.ImportPaths {
			importSourceIndex := f.resolvedImports[importPath.Path.Text]
			if !infos[importSourceIndex].isCommonJs {
				visit(importSourceIndex)
			}
		}
	}
	for sourceIndex, info := range infos {
		if info.isCommonJs {
			visit(uint32(sourceIndex))
		}
	}

	// The remaining nodes are ES6 modules. Find the connected components in this
	// graph. This information will be used later to minify all modules belonging
	// to the same group together so that their symbol names are consistent. This
	// uses the union-find algorithm.
	var find func(uint32) uint32
	find = func(sourceIndex uint32) uint32 {
		if infos[sourceIndex].groupLabel != sourceIndex {
			infos[sourceIndex].groupLabel = find(infos[sourceIndex].groupLabel)
		}
		return infos[sourceIndex].groupLabel
	}
	union := func(a uint32, b uint32) {
		a = find(a)
		b = find(b)
		infos[a].groupLabel = b
	}
	for sourceIndex, f := range files {
		if !infos[sourceIndex].isCommonJs {
			for _, importPath := range f.ast.ImportPaths {
				if importPath.Kind == ast.ImportStmt {
					importSourceIndex := f.resolvedImports[importPath.Path.Text]
					if !infos[importSourceIndex].isCommonJs {
						union(uint32(sourceIndex), importSourceIndex)
					}
				}
			}
		}
	}

	// All modules with the same label are in the same group. Create an array of
	// groups, where each group is an array of the source indices for all modules
	// in that group. To ensure the determinism of the subsequent renaming step,
	// each group is sorted in ascending output index order (an arbitrary order
	// that is stable across different builds).
	groupMap := make(map[uint32][]int)
	for sourceIndex, _ := range files {
		outputIndices := groupMap[find(uint32(sourceIndex))]
		outputIndices = append(outputIndices, int(sourceIndexToOutputIndex[sourceIndex]))
		groupMap[find(uint32(sourceIndex))] = outputIndices
	}
	groups = make([][]uint32, 0, len(groupMap))
	for _, outputIndices := range groupMap {
		sort.Ints(outputIndices)
		group := make([]uint32, 0, len(outputIndices))
		for _, outputIndex := range outputIndices {
			group = append(group, outputIndexToSourceIndex[outputIndex])
		}
		groups = append(groups, group)
	}
	return
}

func (b *Bundle) Compile(log logging.Log, options BundleOptions) []BundleResult {
	if options.ExtensionToLoader == nil {
		options.ExtensionToLoader = DefaultExtensionToLoaderMap()
	}

	if options.OutputFormat == FormatNone {
		options.OutputFormat = FormatIIFE
	}

	if options.IsBundling {
		return b.compileBundle(log, &options)
	} else {
		return b.compileIndependent(log, &options)
	}
}

func (b *Bundle) checkOverwrite(log logging.Log, sourceIndex uint32, path string) {
	if path == b.sources[sourceIndex].AbsolutePath {
		log.AddError(logging.Source{}, ast.Loc{},
			fmt.Sprintf("Refusing to overwrite input file %q (use --outfile or --outdir to configure the output)",
				b.sources[sourceIndex].PrettyPath))
	}
}

func (b *Bundle) compileIndependent(log logging.Log, options *BundleOptions) []BundleResult {
	// When spawning a new goroutine, make sure to manually forward all variables
	// that are different for every iteration of the loop. Otherwise each
	// goroutine will share the same copy of the closed-over variables and cause
	// correctness issues.

	// Spawn parallel jobs to print the AST of each file in the bundle
	results := make([]BundleResult, len(b.sources))
	waitGroup := sync.WaitGroup{}
	for sourceIndex, _ := range b.files {
		waitGroup.Add(1)
		go func(sourceIndex uint32) {
			// Don't emit the runtime to a file
			if sourceIndex == runtimeSourceIndex {
				waitGroup.Done()
				return
			}

			// Form a module group with just the runtime and this file
			group := []uint32{runtimeSourceIndex, sourceIndex}
			symbols := ast.NewSymbolMap(len(b.files))
			files := make([]file, len(b.files))
			for _, si := range group {
				files[si] = b.files[si]
				symbols.Outer[si] = append([]ast.Symbol{}, files[si].ast.Symbols.Outer[si]...)
				files[si].ast.Symbols = symbols
			}

			// Trim unused runtime code
			f := files[sourceIndex]
			stripUnusedSymbolsInRuntime(files, f.ast.UsedRuntimeSyms)

			// Make sure we don't rename exports
			b.markExportsAsUnbound(f, symbols)

			// Rename symbols
			b.renameOrMinifyAllSymbols(files, symbols, group, options)

			// Print the JavaScript code
			generatedOffsets := make(map[uint32]lineColumnOffset)
			runtimeResult := b.compileFile(options, runtimeSourceIndex, files[runtimeSourceIndex], []uint32{})
			result := b.compileFile(options, sourceIndex, f, []uint32{})
			js := []byte{}
			if f.ast.Hashbang != "" {
				js = append(js, []byte(f.ast.Hashbang+"\n")...)
			}
			js = append(js, runtimeResult.JS...)
			generatedOffsets[sourceIndex] = computeLineColumnOffset(js)
			js = append(js, result.JS...)

			// Make a filename for the resulting JavaScript file
			jsName := b.outputFileForEntryPoint(sourceIndex, options)

			// Generate the resulting JavaScript file
			item := &results[sourceIndex]
			item.JsAbsPath = b.outputPathForEntryPoint(sourceIndex, jsName, options)
			item.JsContents = addTrailing(js, '\n')

			// Optionally also generate a source map
			if options.SourceMap != SourceMapNone {
				compileResults := map[uint32]*compileResult{sourceIndex: &result}
				groups := [][]uint32{[]uint32{sourceIndex}}
				b.generateSourceMapForEntryPoint(compileResults, generatedOffsets, groups, options, item)
			}

			// Refuse to overwrite the input file
			b.checkOverwrite(log, sourceIndex, item.JsAbsPath)

			waitGroup.Done()
		}(uint32(sourceIndex))
	}

	// Wait for all jobs to finish
	waitGroup.Wait()

	// Skip over the slot for the runtime, which was never filled out
	return results[1:]
}

func (b *Bundle) compileBundle(log logging.Log, options *BundleOptions) []BundleResult {
	// Make a shallow copy of all files in the bundle so we don't mutate the bundle
	files := append([]file{}, b.files...)

	symbols := b.mergeAllSymbolsIntoOneMap(files)
	sourceIndexToOutputIndex, outputIndexToSourceIndex := b.computeDeterministicRemapping()
	moduleInfos, moduleGroups := b.computeModuleGroups(
		files, sourceIndexToOutputIndex, outputIndexToSourceIndex)

	// Rename or minify symbols in the runtime first before renaming or minifying
	// symbols for any other file. All other files will be embedded as a child
	// scope of the runtime, so we need to obey the following constraints:
	//
	//   1. Symbols in the runtime must not be the same name as an unbound symbol
	//      in any other file.
	//
	//   2. Symbols in any other file must not be the same name as any top-level
	//      symbol in the runtime.
	//
	b.renameOrMinifyAllSymbolsInRuntime(files, symbols, options)

	// When spawning a new goroutine, make sure to manually forward all variables
	// that are different for every iteration of the loop. Otherwise each
	// goroutine will share the same copy of the closed-over variables and cause
	// correctness issues.

	// Spawn parallel jobs to handle imports and exports for each group
	{
		results := make(chan runtime.Sym)
		count := 0

		for _, group := range moduleGroups {
			// Skip the runtime, which we already renamed/minified above
			if len(group) == 1 && group[0] == runtimeSourceIndex {
				continue
			}

			// Track how many results to expect
			count++
			go func(group []uint32) {
				// It's important to wait to rename symbols until after imports and
				// exports have been handled. Exports need to use the original un-renamed
				// names of the symbols.
				usedRuntimeSyms := b.bindImportsAndExports(log, files, symbols, group, moduleInfos, options)
				b.renameOrMinifyAllSymbols(files, symbols, group, options)
				results <- usedRuntimeSyms
			}(group)
		}

		// Wait for all import/export jobs to finish, then remove unused code from
		// the runtime. That way we print a minimal runtime without extra noise.
		var usedRuntimeSyms runtime.Sym
		for i := 0; i < count; i++ {
			usedRuntimeSyms |= <-results
		}
		stripUnusedSymbolsInRuntime(files, usedRuntimeSyms)
	}

	// Make sure calls to "ast.FollowSymbols()" below won't hit concurrent map
	// mutation hazards
	ast.FollowAllSymbols(symbols)

	// Spawn parallel jobs to print the AST of each file in the bundle
	compileResults := make(map[uint32]*compileResult, len(b.sources))
	compileGroup := sync.WaitGroup{}
	for sourceIndex, _ := range files {
		// Allocate all results on the same goroutine to avoid concurrent map hazards
		result := &compileResult{}
		compileResults[uint32(sourceIndex)] = result
		compileGroup.Add(1)
		go func(sourceIndex uint32, result *compileResult) {
			file := files[sourceIndex]
			*result = b.compileFile(options, sourceIndex, file, sourceIndexToOutputIndex)
			compileGroup.Done()
		}(uint32(sourceIndex), result)
	}

	// Wait for all compile jobs to finish
	compileGroup.Wait()

	// Spawn parallel jobs to create files for each entry point
	results := make([]BundleResult, len(b.entryPoints))
	linkGroup := sync.WaitGroup{}
	for i, entryPoint := range b.entryPoints {
		linkGroup.Add(1)
		go func(i int, entryPoint uint32) {
			// Find all sources reachable from this entry point
			groups := b.deterministicDependenciesOfEntryPoint(files, entryPoint, moduleInfos)

			// Make a filename for the resulting JavaScript file
			jsName := b.outputFileForEntryPoint(entryPoint, options)

			// Generate the resulting JavaScript file
			item, generatedOffsets := b.generateJavaScriptForEntryPoint(
				files, symbols, compileResults, groups, options,
				entryPoint, jsName, sourceIndexToOutputIndex, moduleInfos)

			// Optionally also generate a source map
			if options.SourceMap != SourceMapNone {
				b.generateSourceMapForEntryPoint(compileResults, generatedOffsets, groups, options, &item)
			}

			// Refuse to overwrite the input file
			b.checkOverwrite(log, entryPoint, item.JsAbsPath)

			// Write the files to the output directory
			results[i] = item
			linkGroup.Done()
		}(i, entryPoint)
	}

	// Wait for all linking jobs to finish
	linkGroup.Wait()

	return results
}

func stripUnusedSymbolsInRuntime(files []file, usedRuntimeSyms runtime.Sym) {
	file := &files[runtimeSourceIndex]
	toRemove := make(map[ast.Ref]bool)
	stmts := []ast.Stmt{}

	// Remove all unused runtime functions
	for name, sym := range runtime.SymMap {
		if (usedRuntimeSyms & sym) != sym {
			ref, ok := file.ast.ModuleScope.Members[name]
			if !ok {
				panic("Internal error")
			}
			toRemove[ref] = true
		}
	}

	// Go through the top-level variable declarations and strip out the unused ones
	for _, stmt := range file.ast.Stmts {
		if local, ok := stmt.Data.(*ast.SLocal); ok {
			decls := []ast.Decl{}
			for _, decl := range local.Decls {
				if id, ok := decl.Binding.Data.(*ast.BIdentifier); ok && toRemove[id.Ref] {
					continue
				}
				decls = append(decls, decl)
			}
			if len(decls) == 0 {
				continue
			}
			stmt.Data = &ast.SLocal{
				Decls: decls,
				Kind:  local.Kind,
			}
		}
		stmts = append(stmts, stmt)
	}

	file.ast.Stmts = stmts
}

func computeLineColumnOffset(bytes []byte) lineColumnOffset {
	offset := lineColumnOffset{}
	for _, c := range bytes {
		if c == '\n' {
			offset.lines++
			offset.columns = 0
		} else {
			offset.columns++
		}
	}
	return offset
}

// This returns the entry point and all modules it transitively depends on.
// These modules are categorized into their labeled groups in preparation for
// printing. Each group corresponds to a closure in the printed output. Each
// group is ordered such that dependencies come before dependents (so the
// root of the group will be last).
func (b *Bundle) deterministicDependenciesOfEntryPoint(
	files []file, entryPoint uint32, moduleInfos []moduleInfo,
) [][]uint32 {
	visited := make(map[uint32]bool)
	order := []uint32{}

	var visit func(uint32)
	visit = func(sourceIndex uint32) {
		// Only visit each module once
		if visited[sourceIndex] {
			return
		}
		visited[sourceIndex] = true

		// Include all dependencies. It's critical for determinism that this
		// iteration is deterministic, so we cannot iterate over a map here.
		f := &files[sourceIndex]
		for _, importPath := range f.ast.ImportPaths {
			visit(f.resolvedImports[importPath.Path.Text])
		}

		// Include this file after all dependencies
		order = append(order, sourceIndex)
	}
	visit(entryPoint)

	// Categorize into groups by label
	groupMap := make(map[uint32][]uint32)
	roots := []uint32{}
	for _, sourceIndex := range order {
		groupLabel := moduleInfos[sourceIndex].groupLabel
		group := groupMap[groupLabel]
		if len(group) == 0 {
			roots = append(roots, groupLabel)
		}
		group = append(group, sourceIndex)
		groupMap[groupLabel] = group
	}
	groups := make([][]uint32, 0, len(groupMap))
	for _, groupLabel := range roots {
		groups = append(groups, groupMap[groupLabel])
	}
	return groups
}

func (b *Bundle) outputFileForEntryPoint(entryPoint uint32, options *BundleOptions) string {
	if options.WriteToStdout {
		return "<stdout>"
	} else if options.AbsOutputFile != "" {
		return b.fs.Base(options.AbsOutputFile)
	}
	name := b.fs.Base(b.sources[entryPoint].AbsolutePath)

	// Strip known file extensions
	for ext, _ := range options.ExtensionToLoader {
		if strings.HasSuffix(name, ext) {
			name = name[:len(name)-len(ext)]
			break
		}
	}

	// Add the appropriate file extension
	name += ".js"
	return name
}

func (b *Bundle) outputPathForEntryPoint(entryPoint uint32, jsName string, options *BundleOptions) string {
	if options.WriteToStdout {
		return "<stdout>"
	} else if options.AbsOutputDir != "" {
		return b.fs.Join(options.AbsOutputDir, jsName)
	} else {
		return b.fs.Join(b.fs.Dir(b.sources[entryPoint].AbsolutePath), jsName)
	}
}

func addTrailing(x []byte, c byte) []byte {
	if len(x) > 0 && x[len(x)-1] != c {
		x = append(x, c)
	}
	return x
}

func removeTrailing(x []byte, c byte) []byte {
	if len(x) > 0 && x[len(x)-1] == c {
		x = x[:len(x)-1]
	}
	return x
}

const runtimeSourceIndex = 0<|MERGE_RESOLUTION|>--- conflicted
+++ resolved
@@ -152,10 +152,6 @@
 
 	case LoaderDataURL:
 		mimeType := mime.TypeByExtension(extension)
-<<<<<<< HEAD
-=======
-
->>>>>>> a60a8467
 		if mimeType == "" {
 			mimeType = http.DetectContentType([]byte(source.Contents))
 		}
@@ -165,8 +161,6 @@
 		ast := parser.ModuleExportsAST(log, source, parseOptions, expr)
 		results <- parseResult{source, ast, true}
 
-<<<<<<< HEAD
-=======
 	case LoaderURL:
 		url := path.Base(absolutePath)
 		outputPath := bundleOptions.AbsOutputDir
@@ -177,7 +171,6 @@
 		expr := ast.Expr{ast.Loc{0}, &ast.EString{lexer.StringToUTF16(url)}}
 		ast := parser.ModuleExportsAST(log, source, parseOptions, expr)
 		results <- parseResult{source, ast, true}
->>>>>>> a60a8467
 	default:
 		log.AddRangeError(importSource, pathRange, fmt.Sprintf("File extension not supported: %s", absolutePath))
 		results <- parseResult{}
@@ -313,10 +306,7 @@
 	LoaderText
 	LoaderBase64
 	LoaderDataURL
-<<<<<<< HEAD
-=======
 	LoaderURL
->>>>>>> a60a8467
 )
 
 func DefaultExtensionToLoaderMap() map[string]Loader {
