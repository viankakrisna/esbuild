package bundler

import (
	"encoding/base64"
	"fmt"
	"io/ioutil"
	"mime"
	"net/http"
	"os"
<<<<<<< HEAD
	"path"
	"sort"
=======
>>>>>>> 47af8431
	"strings"
	"sync"

	"github.com/evanw/esbuild/internal/ast"
	"github.com/evanw/esbuild/internal/fs"
	"github.com/evanw/esbuild/internal/lexer"
	"github.com/evanw/esbuild/internal/logging"
	"github.com/evanw/esbuild/internal/parser"
	"github.com/evanw/esbuild/internal/printer"
	"github.com/evanw/esbuild/internal/resolver"
	"github.com/evanw/esbuild/internal/runtime"
)

type file struct {
	ast ast.AST

	// This maps the non-unique import path present in the source file to the
	// unique source index for that module. This isn't unique because two paths
	// in the source file may refer to the same module:
	//
	//   import "../lib/util";
	//   import "./util";
	//
	// This is used by the printer to write out the source index for modules that
	// are referenced in the AST.
	resolvedImports map[string]uint32
}

func (f *file) resolveImport(path ast.Path) (uint32, bool) {
	if path.UseSourceIndex {
		return path.SourceIndex, true
	}
	sourceIndex, ok := f.resolvedImports[path.Text]
	return sourceIndex, ok
}

type Bundle struct {
	fs          fs.FS
	sources     []logging.Source
	files       []file
	entryPoints []uint32
}

type parseResult struct {
	source logging.Source
	ast    ast.AST
	ok     bool
}

func parseFile(
	log logging.Log,
	res resolver.Resolver,
	absolutePath string,
	sourceIndex uint32,
	isStdin bool,
	importSource logging.Source,
	isDisabled bool,
	pathRange ast.Range,
	parseOptions parser.ParseOptions,
	bundleOptions BundleOptions,
	results chan parseResult,
) {
	prettyPath := absolutePath
	if !isStdin {
		prettyPath = res.PrettyPath(absolutePath)
	}
	contents := ""

	// Disabled files are left empty
	if !isDisabled {
		if isStdin {
			bytes, err := ioutil.ReadAll(os.Stdin)
			if err != nil {
				log.AddRangeError(importSource, pathRange, fmt.Sprintf("Could not read from stdin: %s", err.Error()))
				results <- parseResult{}
				return
			}
			contents = string(bytes)
		} else {
			var ok bool
			contents, ok = res.Read(absolutePath)
			if !ok {
				log.AddRangeError(importSource, pathRange, fmt.Sprintf("Could not read from file: %s", absolutePath))
				results <- parseResult{}
				return
			}
		}
	}

	source := logging.Source{
		Index:        sourceIndex,
		IsStdin:      isStdin,
		AbsolutePath: absolutePath,
		PrettyPath:   prettyPath,
		Contents:     contents,
	}

	// Get the file extension
	extension := ""
	if lastDot := strings.LastIndexByte(absolutePath, '.'); lastDot >= 0 {
		extension = absolutePath[lastDot:]
	}

	// Pick the loader based on the file extension
	loader := bundleOptions.ExtensionToLoader[extension]

	// Special-case reading from stdin
	if bundleOptions.LoaderForStdin != LoaderNone && source.IsStdin {
		loader = bundleOptions.LoaderForStdin
	}

	switch loader {
	case LoaderJS:
		ast, ok := parser.Parse(log, source, parseOptions)
		results <- parseResult{source, ast, ok}

	case LoaderJSX:
		parseOptions.JSX.Parse = true
		ast, ok := parser.Parse(log, source, parseOptions)
		results <- parseResult{source, ast, ok}

	case LoaderTS:
		parseOptions.TS.Parse = true
		ast, ok := parser.Parse(log, source, parseOptions)
		results <- parseResult{source, ast, ok}

	case LoaderTSX:
		parseOptions.TS.Parse = true
		parseOptions.JSX.Parse = true
		ast, ok := parser.Parse(log, source, parseOptions)
		results <- parseResult{source, ast, ok}

	case LoaderJSON:
		expr, ok := parser.ParseJSON(log, source, parser.ParseJSONOptions{})
		ast := parser.ModuleExportsAST(log, source, parseOptions, expr)
		results <- parseResult{source, ast, ok}

	case LoaderText:
		expr := ast.Expr{ast.Loc{0}, &ast.EString{lexer.StringToUTF16(source.Contents)}}
		ast := parser.ModuleExportsAST(log, source, parseOptions, expr)
		results <- parseResult{source, ast, true}

	case LoaderBase64:
		encoded := base64.StdEncoding.EncodeToString([]byte(source.Contents))
		expr := ast.Expr{ast.Loc{0}, &ast.EString{lexer.StringToUTF16(encoded)}}
		ast := parser.ModuleExportsAST(log, source, parseOptions, expr)
		results <- parseResult{source, ast, true}

	case LoaderDataURL:
		mimeType := mime.TypeByExtension(extension)
		if mimeType == "" {
			mimeType = http.DetectContentType([]byte(source.Contents))
		}
		encoded := base64.StdEncoding.EncodeToString([]byte(source.Contents))
		url := "data:" + mimeType + ";base64," + encoded
		expr := ast.Expr{ast.Loc{0}, &ast.EString{lexer.StringToUTF16(url)}}
		ast := parser.ModuleExportsAST(log, source, parseOptions, expr)
		results <- parseResult{source, ast, true}

	case LoaderURL:
		url := path.Base(absolutePath)
		outputPath := bundleOptions.AbsOutputDir
		if outputPath == "" {
			outputPath = path.Dir(bundleOptions.AbsOutputFile)
		}
		ioutil.WriteFile(path.Join(outputPath, url), []byte(source.Contents), 0644)
		expr := ast.Expr{ast.Loc{0}, &ast.EString{lexer.StringToUTF16(url)}}
		ast := parser.ModuleExportsAST(log, source, parseOptions, expr)
		results <- parseResult{source, ast, true}
	default:
		log.AddRangeError(importSource, pathRange, fmt.Sprintf("File extension not supported: %s", absolutePath))
		results <- parseResult{}
	}
}

func ScanBundle(
	log logging.Log, fs fs.FS, res resolver.Resolver, entryPaths []string,
	parseOptions parser.ParseOptions, bundleOptions BundleOptions,
) Bundle {
	sources := []logging.Source{}
	files := []file{}
	visited := make(map[string]uint32)
	results := make(chan parseResult)
	remaining := 0

	if bundleOptions.ExtensionToLoader == nil {
		bundleOptions.ExtensionToLoader = DefaultExtensionToLoaderMap()
	}

	// Always start by parsing the runtime file
	{
		source := logging.Source{
			Index:        ast.RuntimeSourceIndex,
			AbsolutePath: "<runtime>",
			PrettyPath:   "<runtime>",
			Contents:     runtime.Code,
		}
		sources = append(sources, source)
		files = append(files, file{})
		remaining++
		go func() {
			runtimeParseOptions := parseOptions

			// Always do tree shaking for the runtime because we never want to
			// include unnecessary runtime code
			runtimeParseOptions.IsBundling = true

			ast, ok := parser.Parse(log, source, runtimeParseOptions)
			results <- parseResult{source, ast, ok}
		}()
	}

	type parseFileFlags struct {
		isEntryPoint bool
		isDisabled   bool
	}

	maybeParseFile := func(path string, importSource logging.Source, pathRange ast.Range, flags parseFileFlags) uint32 {
		sourceIndex, ok := visited[path]
		if !ok {
			sourceIndex = uint32(len(sources))
			isStdin := bundleOptions.LoaderForStdin != LoaderNone && flags.isEntryPoint
			if !isStdin {
				visited[path] = sourceIndex
			}
			sources = append(sources, logging.Source{})
			files = append(files, file{})
			remaining++
			go parseFile(
				log,
				res,
				path,
				sourceIndex,
				isStdin,
				importSource,
				flags.isDisabled,
				pathRange,
				parseOptions,
				bundleOptions,
				results,
			)
		}
		return sourceIndex
	}

	entryPoints := []uint32{}
	for _, path := range entryPaths {
		flags := parseFileFlags{isEntryPoint: true}
		sourceIndex := maybeParseFile(path, logging.Source{}, ast.Range{}, flags)
		entryPoints = append(entryPoints, sourceIndex)
	}

	for remaining > 0 {
		result := <-results
		remaining--
		if !result.ok {
			continue
		}

		source := result.source
		resolvedImports := make(map[string]uint32)

		// Don't try to resolve paths if we're not bundling
		if bundleOptions.IsBundling {
			for _, part := range result.ast.Parts {
				for _, importPath := range part.ImportPaths {
					// Don't try to resolve imports of the special runtime path
					if importPath.Path.UseSourceIndex && importPath.Path.SourceIndex == ast.RuntimeSourceIndex {
						continue
					}

					sourcePath := source.AbsolutePath
					pathText := importPath.Path.Text
					pathRange := source.RangeOfString(importPath.Path.Loc)

					switch path, status := res.Resolve(sourcePath, pathText); status {
					case resolver.ResolveEnabled, resolver.ResolveDisabled:
						flags := parseFileFlags{isDisabled: status == resolver.ResolveDisabled}
						sourceIndex := maybeParseFile(path, source, pathRange, flags)
						resolvedImports[pathText] = sourceIndex

					case resolver.ResolveMissing:
						log.AddRangeError(source, pathRange, fmt.Sprintf("Could not resolve %q", pathText))
					}
				}
			}
		}

		sources[source.Index] = source
		files[source.Index] = file{result.ast, resolvedImports}
	}

	return Bundle{fs, sources, files, entryPoints}
}

type Loader int

const (
	LoaderNone Loader = iota
	LoaderJS
	LoaderJSX
	LoaderTS
	LoaderTSX
	LoaderJSON
	LoaderText
	LoaderBase64
	LoaderDataURL
	LoaderURL
)

func DefaultExtensionToLoaderMap() map[string]Loader {
	return map[string]Loader{
		".js":   LoaderJS,
		".mjs":  LoaderJS,
		".cjs":  LoaderJS,
		".jsx":  LoaderJSX,
		".ts":   LoaderTS,
		".tsx":  LoaderTSX,
		".json": LoaderJSON,
		".txt":  LoaderText,
	}
}

type SourceMap uint8

const (
	SourceMapNone SourceMap = iota
	SourceMapInline
	SourceMapLinkedWithComment
	SourceMapExternalWithoutComment
)

type BundleOptions struct {
	// true: imports are scanned and bundled along with the file
	// false: imports are left alone and the file is passed through as-is
	IsBundling bool

	AbsOutputFile     string
	AbsOutputDir      string
	RemoveWhitespace  bool
	MinifyIdentifiers bool
	MangleSyntax      bool
	ModuleName        string
	ExtensionToLoader map[string]Loader
	OutputFormat      printer.Format

	SourceMap  SourceMap
	SourceFile string // The "original file path" for the source map

	// If this isn't LoaderNone, all entry point contents are assumed to come
	// from stdin and must be loaded with this loader
	LoaderForStdin Loader

	// If true, make sure to generate a single file that can be written to stdout
	WriteToStdout bool

	omitRuntimeForTests bool
}

type BundleResult struct {
	JsAbsPath         string
	JsContents        []byte
	SourceMapAbsPath  string
	SourceMapContents []byte
}

type lineColumnOffset struct {
	lines   int
	columns int
}

type compileResult struct {
	printer.PrintResult

	sourceIndex uint32

	// This is the line and column offset since the previous JavaScript string
	// or the start of the file if this is the first JavaScript string.
	generatedOffset lineColumnOffset

	// The source map contains the original source code, which is quoted in
	// parallel for speed. This is only filled in if the SourceMap option is
	// enabled.
	quotedSource string
}

func (b *Bundle) Compile(log logging.Log, options BundleOptions) []BundleResult {
	if options.ExtensionToLoader == nil {
		options.ExtensionToLoader = DefaultExtensionToLoaderMap()
	}

	// The format can't be "preserve" while bundling
	if options.IsBundling && options.OutputFormat == printer.FormatPreserve {
		options.OutputFormat = printer.FormatESModule
	}

	waitGroup := sync.WaitGroup{}
	resultGroups := make([][]BundleResult, len(b.entryPoints))

	// Link each file with the runtime file separately in parallel
	for i, entryPoint := range b.entryPoints {
		waitGroup.Add(1)
		go func(i int, entryPoint uint32) {
			c := newLinkerContext(&options, log, b.fs, b.sources, b.files, []uint32{entryPoint})
			resultGroups[i] = c.link()
			waitGroup.Done()
		}(i, entryPoint)
	}
	waitGroup.Wait()

	// Join the results in entry point order for determinism
	var results []BundleResult
	for _, group := range resultGroups {
		results = append(results, group...)
	}
	return results
}<|MERGE_RESOLUTION|>--- conflicted
+++ resolved
@@ -7,11 +7,7 @@
 	"mime"
 	"net/http"
 	"os"
-<<<<<<< HEAD
 	"path"
-	"sort"
-=======
->>>>>>> 47af8431
 	"strings"
 	"sync"
 
