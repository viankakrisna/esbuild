package bundler

import (
	"bytes"
	"encoding/base64"
	"fmt"
<<<<<<< HEAD
	"mime"
	"net/http"
=======
	"io/ioutil"
	"os"
>>>>>>> cb68e96c
	"sort"
	"strings"
	"sync"

	"github.com/evanw/esbuild/internal/ast"
	"github.com/evanw/esbuild/internal/fs"
	"github.com/evanw/esbuild/internal/lexer"
	"github.com/evanw/esbuild/internal/logging"
	"github.com/evanw/esbuild/internal/parser"
	"github.com/evanw/esbuild/internal/printer"
	"github.com/evanw/esbuild/internal/resolver"
	"github.com/evanw/esbuild/internal/runtime"
)

type file struct {
	ast ast.AST

	// This maps the non-unique import path present in the source file to the
	// unique source index for that module. This isn't unique because two paths
	// in the source file may refer to the same module:
	//
	//   import "../lib/util";
	//   import "./util";
	//
	// This is used by the printer to write out the source index for modules that
	// are referenced in the AST.
	resolvedImports map[string]uint32
}

type Bundle struct {
	fs          fs.FS
	sources     []logging.Source
	files       []file
	entryPoints []uint32
}

type parseResult struct {
	sourceIndex uint32
	ast         ast.AST
	ok          bool
}

func parseFile(
	log logging.Log, source logging.Source, importSource logging.Source, pathRange ast.Range,
	parseOptions parser.ParseOptions, bundleOptions BundleOptions, results chan parseResult,
) {
	path := source.AbsolutePath

	// Get the file extension
	extension := ""
	if lastDot := strings.LastIndexByte(path, '.'); lastDot >= 0 {
		extension = path[lastDot:]
	}

	// Pick the loader based on the file extension
	loader := bundleOptions.ExtensionToLoader[extension]

	// Special-case reading from stdin
	if bundleOptions.LoaderForStdin != LoaderNone && source.IsStdin {
		loader = bundleOptions.LoaderForStdin
	}

	switch loader {
	case LoaderJS:
		ast, ok := parser.Parse(log, source, parseOptions)
		results <- parseResult{source.Index, ast, ok}

	case LoaderJSX:
		parseOptions.JSX.Parse = true
		ast, ok := parser.Parse(log, source, parseOptions)
		results <- parseResult{source.Index, ast, ok}

	case LoaderTS:
		parseOptions.TS.Parse = true
		ast, ok := parser.Parse(log, source, parseOptions)
		results <- parseResult{source.Index, ast, ok}

	case LoaderTSX:
		parseOptions.TS.Parse = true
		parseOptions.JSX.Parse = true
		ast, ok := parser.Parse(log, source, parseOptions)
		results <- parseResult{source.Index, ast, ok}

	case LoaderJSON:
		expr, ok := parser.ParseJSON(log, source, parser.ParseJSONOptions{})
		ast := parser.ModuleExportsAST(log, source, parseOptions, expr)
		results <- parseResult{source.Index, ast, ok}

	case LoaderText:
		expr := ast.Expr{ast.Loc{0}, &ast.EString{lexer.StringToUTF16(source.Contents)}}
		ast := parser.ModuleExportsAST(log, source, parseOptions, expr)
		results <- parseResult{source.Index, ast, true}

	case LoaderBase64:
		encoded := base64.StdEncoding.EncodeToString([]byte(source.Contents))
		expr := ast.Expr{ast.Loc{0}, &ast.EString{lexer.StringToUTF16(encoded)}}
		ast := parser.ModuleExportsAST(log, source, parseOptions, expr)
		results <- parseResult{source.Index, ast, true}

	case LoaderDataURL:
		mimeType := mime.TypeByExtension(extension)
		if mimeType == "" {
			mimeType = http.DetectContentType([]byte(source.Contents))
		}
		encoded := base64.StdEncoding.EncodeToString([]byte(source.Contents))
		url := "data:" + mimeType + ";base64," + encoded
		expr := ast.Expr{ast.Loc{0}, &ast.EString{lexer.StringToUTF16(url)}}
		ast := parser.ModuleExportsAST(log, source, parseOptions, expr)
		results <- parseResult{source.Index, ast, true}

	case LoaderSVG:
		url := "data:image/svg+xml;" + source.Contents
		expr := ast.Expr{ast.Loc{0}, &ast.EString{lexer.StringToUTF16(url)}}
		ast := parser.ModuleExportsAST(log, source, parseOptions, expr)
		results <- parseResult{source.Index, ast, true}

	default:
		log.AddRangeError(importSource, pathRange, fmt.Sprintf("File extension not supported: %s", path))
		results <- parseResult{}
	}
}

func ScanBundle(
	log logging.Log, fs fs.FS, res resolver.Resolver, entryPaths []string,
	parseOptions parser.ParseOptions, bundleOptions BundleOptions,
) Bundle {
	sources := []logging.Source{}
	files := []file{}
	visited := make(map[string]uint32)
	results := make(chan parseResult)
	remaining := 0

	if bundleOptions.ExtensionToLoader == nil {
		bundleOptions.ExtensionToLoader = DefaultExtensionToLoaderMap()
	}

	// Always start by parsing the runtime file
	{
		source := logging.Source{
			Index:        runtimeSourceIndex,
			AbsolutePath: "<runtime>",
			PrettyPath:   "<runtime>",
			Contents:     runtime.Code,
		}
		sources = append(sources, source)
		files = append(files, file{})
		remaining++
		go func() {
			runtimeParseOptions := parseOptions

			// Avoid defining extra symbols such as "exports" and "module" in the top-
			// level scope for the runtime. All other files will be embedded as child
			// scopes of the runtime scope during bundling. If we defined these extra
			// symbols, we would then need to rename all identically-named symbols in
			// all files so everything would be called "exports2" and "module2"
			// instead, which looks weird.
			runtimeParseOptions.IsBundling = false

			ast, ok := parser.Parse(log, source, runtimeParseOptions)
			results <- parseResult{source.Index, ast, ok}
		}()
	}

	type parseFileFlags struct {
		isEntryPoint bool
		isDisabled   bool
	}

	maybeParseFile := func(path string, importSource logging.Source, pathRange ast.Range, flags parseFileFlags) (uint32, bool) {
		sourceIndex, ok := visited[path]
		if !ok {
			sourceIndex = uint32(len(sources))
			isStdin := bundleOptions.LoaderForStdin != LoaderNone && flags.isEntryPoint
			prettyPath := path
			if !isStdin {
				prettyPath = res.PrettyPath(path)
				visited[path] = sourceIndex
			}
			contents := ""

			// Disabled files are left empty
			if !flags.isDisabled {
				if isStdin {
					bytes, err := ioutil.ReadAll(os.Stdin)
					if err != nil {
						log.AddRangeError(importSource, pathRange, fmt.Sprintf("Could not read from stdin: %s", err.Error()))
						return 0, false
					}
					contents = string(bytes)
				} else {
					contents, ok = res.Read(path)
					if !ok {
						log.AddRangeError(importSource, pathRange, fmt.Sprintf("Could not read from file: %s", path))
						return 0, false
					}
				}
			}

			source := logging.Source{
				Index:        sourceIndex,
				IsStdin:      isStdin,
				AbsolutePath: path,
				PrettyPath:   prettyPath,
				Contents:     contents,
			}
			sources = append(sources, source)
			files = append(files, file{})
			remaining++
			go parseFile(log, source, importSource, pathRange, parseOptions, bundleOptions, results)
		}
		return sourceIndex, true
	}

	entryPoints := []uint32{}
	for _, path := range entryPaths {
		flags := parseFileFlags{isEntryPoint: true}
		if sourceIndex, ok := maybeParseFile(path, logging.Source{}, ast.Range{}, flags); ok {
			entryPoints = append(entryPoints, sourceIndex)
		}
	}

	for remaining > 0 {
		result := <-results
		remaining--
		if result.ok {
			resolvedImports := make(map[string]uint32)
			filteredImportPaths := []ast.ImportPath{}
			for _, importPath := range result.ast.ImportPaths {
				source := sources[result.sourceIndex]
				sourcePath := source.AbsolutePath
				pathText := importPath.Path.Text
				pathRange := source.RangeOfString(importPath.Path.Loc)

				switch path, status := res.Resolve(sourcePath, pathText); status {
				case resolver.ResolveEnabled, resolver.ResolveDisabled:
					flags := parseFileFlags{isDisabled: status == resolver.ResolveDisabled}
					if sourceIndex, ok := maybeParseFile(path, source, pathRange, flags); ok {
						resolvedImports[pathText] = sourceIndex
						filteredImportPaths = append(filteredImportPaths, importPath)
					}

				case resolver.ResolveMissing:
					log.AddRangeError(source, pathRange, fmt.Sprintf("Could not resolve %q", pathText))
				}
			}
			result.ast.ImportPaths = filteredImportPaths
			files[result.sourceIndex] = file{result.ast, resolvedImports}
		}
	}

	return Bundle{fs, sources, files, entryPoints}
}

type Loader int

const (
	LoaderNone Loader = iota
	LoaderJS
	LoaderJSX
	LoaderTS
	LoaderTSX
	LoaderJSON
	LoaderText
	LoaderBase64
	LoaderDataURL
	LoaderSVG
)

func DefaultExtensionToLoaderMap() map[string]Loader {
	return map[string]Loader{
		".js":   LoaderJS,
		".mjs":  LoaderJS,
		".cjs":  LoaderJS,
		".jsx":  LoaderJSX,
		".ts":   LoaderTS,
		".tsx":  LoaderTSX,
		".json": LoaderJSON,
		".txt":  LoaderText,
	}
}

type Format uint8

const (
	FormatNone Format = iota

	// IIFE stands for immediately-invoked function expression. That looks like
	// this:
	//
	//   (() => {
	//     ... bundled code ...
	//     require(entryPoint);
	//   })();
	//
	// If the optional ModuleName is configured, then we'll write out this:
	//
	//   let moduleName = (() => {
	//     ... bundled code ...
	//     return require(entryPoint);
	//   })();
	//
	FormatIIFE

	// The CommonJS format looks like this:
	//
	//   ... bundled code ...
	//   module.exports = require(entryPoint);
	//
	FormatCommonJS
)

type BundleOptions struct {
	// true: imports are scanned and bundled along with the file
	// false: imports are left alone and the file is passed through as-is
	IsBundling bool

	AbsOutputFile     string
	AbsOutputDir      string
	RemoveWhitespace  bool
	MinifyIdentifiers bool
	MangleSyntax      bool
	SourceMap         bool
	ModuleName        string
	ExtensionToLoader map[string]Loader
	OutputFormat      Format

	// If this isn't LoaderNone, all entry point contents are assumed to come
	// from stdin and must be loaded with this loader
	LoaderForStdin Loader

	// If true, make sure to generate a single file that can be written to stdout
	WriteToStdout bool

	omitRuntimeForTests bool
}

type BundleResult struct {
	JsAbsPath         string
	JsContents        []byte
	SourceMapAbsPath  string
	SourceMapContents []byte
}

type lineColumnOffset struct {
	lines   int
	columns int
}

type compileResult struct {
	printer.PrintResult

	// The source map contains the original source code, which is quoted in
	// parallel for speed. This is only filled in if the SourceMap option is
	// enabled.
	quotedSource string
}

func (b *Bundle) compileFile(
	options *BundleOptions, sourceIndex uint32, f file, sourceIndexToOutputIndex []uint32,
) compileResult {
	sourceMapContents := &b.sources[sourceIndex].Contents
	if !options.SourceMap {
		sourceMapContents = nil
	}
	tree := f.ast
	indent := 0
	if options.IsBundling {
		if options.OutputFormat == FormatIIFE {
			indent++
		}
		if sourceIndex != runtimeSourceIndex {
			indent++
			if !options.omitRuntimeForTests {
				indent++
			}
		}
	}

	// Remap source indices to make the output deterministic
	var remappedResolvedImports map[string]uint32
	if options.IsBundling {
		remappedResolvedImports = make(map[string]uint32)
		for k, v := range f.resolvedImports {
			remappedResolvedImports[k] = sourceIndexToOutputIndex[v]
		}
	}

	// The printer will be calling runtime functions
	runtimeSymRefs := make(map[runtime.Sym]ast.Ref)
	for name, sym := range runtime.SymMap {
		ref, ok := b.files[runtimeSourceIndex].ast.ModuleScope.Members[name]
		if !ok {
			panic("Internal error")
		}
		runtimeSymRefs[sym] = ref
	}

	result := compileResult{PrintResult: printer.Print(tree, printer.PrintOptions{
		RemoveWhitespace:  options.RemoveWhitespace,
		SourceMapContents: sourceMapContents,
		Indent:            indent,
		ResolvedImports:   remappedResolvedImports,
		RuntimeSymRefs:    runtimeSymRefs,
	})}
	if options.SourceMap {
		result.quotedSource = printer.QuoteForJSON(b.sources[sourceIndex].Contents)
	}
	return result
}

// Join the JavaScript files together into a bundle
func (b *Bundle) generateJavaScriptForEntryPoint(
	files []file, symbols *ast.SymbolMap, compileResults map[uint32]*compileResult, groups [][]uint32, options *BundleOptions,
	entryPoint uint32, jsName string, sourceIndexToOutputIndex []uint32, moduleInfos []moduleInfo,
) (result BundleResult, generatedOffsets map[uint32]lineColumnOffset) {
	prevOffset := 0
	js := []byte{}

	// Helper variables to make generating minified code easier
	space := " "
	indent := "  "
	newline := "\n"
	trailingSemicolon := ";"
	if options.RemoveWhitespace {
		space = ""
		indent = ""
		newline = ""
		trailingSemicolon = ""
	}

	// Preserve the hashbang comment if present
	if files[entryPoint].ast.Hashbang != "" {
		js = append(js, []byte(files[entryPoint].ast.Hashbang+"\n")...)
	}

	outerIndent := ""
	if options.OutputFormat == FormatIIFE {
		// Optionally allow naming the exports object
		if options.ModuleName != "" {
			js = append(js, ("let " + options.ModuleName + space + "=" + space)...)
		}

		// Start the closure
		if options.omitRuntimeForTests {
			js = append(js, "bootstrap({"...)
		} else {
			outerIndent = indent
			js = append(js, ("(()" + space + "=>" + space + "{" + newline)...)
		}
	}

	// This is the line and column offset since the previous JavaScript string
	// or the start of the file if this is the first JavaScript string.
	generatedOffsets = make(map[uint32]lineColumnOffset)

	// Append the runtime
	if !options.omitRuntimeForTests {
		js = append(js, compileResults[runtimeSourceIndex].JS...)
	}

	appendGroup := func(group []uint32) {
		for i, sourceIndex := range group {
			// Append the prefix
			if !options.RemoveWhitespace {
				if i > 0 {
					js = append(js, '\n')
				}
				js = append(js, (outerIndent + indent + indent + "// " + b.sources[sourceIndex].PrettyPath + "\n")...)
			}

			// If we're an internal non-root module in this group and our exports are
			// used, then we'll need to generate an exports object.
			//
			// This is done here at the last-minute instead of being baked into the
			// generated JavaScript because this lets us use the same generated
			// JavaScript for a root and a non-root module. That way we can generate
			// JavaScript for each module exactly once while still allowing a module
			// to be both a root and a non-root module for different entry points.
			//
			// For example, consider a bundle with two entry points "simplelib.js"
			// and "deluxelib.js", and "deluxelib.js" imports "simplelib.js". This
			// means "simplelib.js" is both a root module for its own entry point
			// and a non-root module for the entry point of "deluxelib.js".
			if i != len(group)-1 && moduleInfos[sourceIndex].isExportsUsed() {
				name := symbols.Get(ast.FollowSymbols(symbols, files[sourceIndex].ast.ExportsRef)).Name
				js = append(js, (outerIndent + indent + indent + "var " + name + space + "=" + space + "{};" + newline)...)
			}

			// Save the offset to the start of the stored JavaScript
			generatedOffsets[sourceIndex] = computeLineColumnOffset(js[prevOffset:])

			// Append the stored JavaScript
			if i+1 == len(group) {
				js = append(js, compileResults[sourceIndex].JSWithoutTrailingSemicolon...)
			} else {
				js = append(js, compileResults[sourceIndex].JS...)
			}
			prevOffset = len(js)
		}
	}

	if !options.omitRuntimeForTests {
		commonjsRef, ok := files[runtimeSourceIndex].ast.ModuleScope.Members["__commonjs"]
		if !ok {
			panic("Internal error")
		}
		js = append(js, (outerIndent + symbols.Get(commonjsRef).Name + space + "=" + space + "{")...)
	}

	for i, group := range groups {
		rootSourceIndex := group[len(group)-1]
		tree := files[rootSourceIndex].ast

		// Append the prefix
		if i > 0 {
			js = append(js, ("," + newline)...)
		}
		js = append(js, (newline + outerIndent + indent)...)
		js = append(js, fmt.Sprintf("%d(", sourceIndexToOutputIndex[rootSourceIndex])...)
		exportsSymbol := symbols.Get(ast.FollowSymbols(symbols, tree.ExportsRef))
		moduleSymbol := symbols.Get(ast.FollowSymbols(symbols, tree.ModuleRef))
		if exportsSymbol.UseCountEstimate > 0 || moduleSymbol.UseCountEstimate > 0 {
			js = append(js, exportsSymbol.Name...)
			if moduleSymbol.UseCountEstimate > 0 {
				js = append(js, ("," + space + moduleSymbol.Name)...)
			}
		}
		js = append(js, (")" + space + "{" + newline)...)
		appendGroup(group)
		js = append(js, (outerIndent + indent + "}")...)
	}

	// Require the entry point at the end
	requireRef, ok := files[runtimeSourceIndex].ast.ModuleScope.Members["__require"]
	if !ok {
		panic("Internal error")
	}
	switch options.OutputFormat {
	case FormatIIFE:
		// End the closure
		if options.omitRuntimeForTests {
			if options.RemoveWhitespace {
				js = append(js, fmt.Sprintf("},%d);", sourceIndexToOutputIndex[entryPoint])...)
			} else {
				js = append(js, fmt.Sprintf("\n}, %d);", sourceIndexToOutputIndex[entryPoint])...)
			}
		} else {
			js = append(js, (newline + outerIndent + "};" + newline)...)
			js = append(js, fmt.Sprintf(outerIndent+"return "+symbols.Get(requireRef).Name+"(%d)"+trailingSemicolon+newline,
				sourceIndexToOutputIndex[entryPoint])...)
			js = append(js, "})();"...)
		}

	case FormatCommonJS:
		js = append(js, (newline + outerIndent + "};" + newline)...)
		js = append(js, fmt.Sprintf(outerIndent+"module.exports"+space+"="+space+
			symbols.Get(requireRef).Name+"(%d);",
			sourceIndexToOutputIndex[entryPoint])...)
	}
	js = append(js, '\n')

	result = BundleResult{
		JsAbsPath:  b.outputPathForEntryPoint(entryPoint, jsName, options),
		JsContents: js,
	}
	return
}

func (b *Bundle) generateSourceMapForEntryPoint(
	compileResults map[uint32]*compileResult, generatedOffsets map[uint32]lineColumnOffset,
	groups [][]uint32, options *BundleOptions, item *BundleResult,
) {
	buffer := []byte{}
	buffer = append(buffer, "{\n  \"version\": 3"...)

	// Write the sources
	buffer = append(buffer, ",\n  \"sources\": ["...)
	comma := ""
	for _, group := range groups {
		for _, sourceIndex := range group {
			buffer = append(buffer, comma...)
			buffer = append(buffer, printer.QuoteForJSON(b.sources[sourceIndex].PrettyPath)...)
			comma = ", "
		}
	}
	buffer = append(buffer, ']')

	// Write the sourcesContent
	buffer = append(buffer, ",\n  \"sourcesContent\": ["...)
	comma = ""
	for _, group := range groups {
		for _, sourceIndex := range group {
			buffer = append(buffer, comma...)
			buffer = append(buffer, compileResults[sourceIndex].quotedSource...)
			comma = ", "
		}
	}
	buffer = append(buffer, ']')

	// Write the mappings
	buffer = append(buffer, ",\n  \"mappings\": \""...)
	prevEndState := printer.SourceMapState{}
	prevColumnOffset := 0
	sourceMapIndex := 0
	for _, group := range groups {
		for _, sourceIndex := range group {
			chunk := compileResults[sourceIndex].SourceMapChunk
			offset := generatedOffsets[sourceIndex]

			// Because each file for the bundle is converted to a source map once,
			// the source maps are shared between all entry points in the bundle.
			// The easiest way of getting this to work is to have all source maps
			// generate as if their source index is 0. We then adjust the source
			// index per entry point by modifying the first source mapping. This
			// is done by AppendSourceMapChunk() using the source index passed
			// here.
			startState := printer.SourceMapState{SourceIndex: sourceMapIndex}

			// Advance the state by the line/column offset from the previous chunk
			startState.GeneratedColumn += offset.columns
			if offset.lines > 0 {
				buffer = append(buffer, bytes.Repeat([]byte{';'}, offset.lines)...)
			} else {
				startState.GeneratedColumn += prevColumnOffset
			}

			// Append the precomputed source map chunk
			buffer = printer.AppendSourceMapChunk(buffer, prevEndState, startState, chunk.Buffer)

			// Generate the relative offset to start from next time
			prevEndState = chunk.EndState
			prevEndState.SourceIndex = sourceMapIndex
			prevColumnOffset = chunk.FinalGeneratedColumn

			// If this was all one line, include the column offset from the start
			if prevEndState.GeneratedLine == 0 {
				prevEndState.GeneratedColumn += startState.GeneratedColumn
				prevColumnOffset += startState.GeneratedColumn
			}

			sourceMapIndex++
		}
	}
	buffer = append(buffer, '"')

	// Finish the source map
	buffer = append(buffer, ",\n  \"names\": []\n}\n"...)

	// Generate the output
	if options.RemoveWhitespace {
		item.JsContents = removeTrailing(item.JsContents, '\n')
	}
	if options.WriteToStdout {
		item.JsContents = append(item.JsContents,
			("//# sourceMappingURL=data:application/json;base64," + base64.StdEncoding.EncodeToString(buffer) + "\n")...)
	} else {
		item.SourceMapAbsPath = item.JsAbsPath + ".map"
		item.SourceMapContents = buffer
		item.JsContents = append(item.JsContents,
			("//# sourceMappingURL=" + b.fs.Base(item.SourceMapAbsPath) + "\n")...)
	}
}

func (b *Bundle) mergeAllSymbolsIntoOneMap(files []file) *ast.SymbolMap {
	// Make a new symbol map that can hold symbols from all files
	symbols := ast.NewSymbolMap(len(files))

	// Clone a copy of each file's symbols into the bundle-level symbol map. It's
	// cloned so we can modify it without affecting the original file AST, which
	// must be treated as read-only so it can be reused between compilations.
	for sourceIndex, f := range files {
		symbols.Outer[sourceIndex] = append([]ast.Symbol{}, f.ast.Symbols.Outer[sourceIndex]...)
		files[sourceIndex].ast.Symbols = symbols
	}

	return symbols
}

type indexAndPath struct {
	sourceIndex uint32
	path        string
}

// This type is just so we can use Go's native sort function
type indexAndPathArray []indexAndPath

func (a indexAndPathArray) Len() int               { return len(a) }
func (a indexAndPathArray) Swap(i int, j int)      { a[i], a[j] = a[j], a[i] }
func (a indexAndPathArray) Less(i int, j int) bool { return a[i].path < a[j].path }

// The source indices are non-deterministic because they are assigned in a
// random order during the parallel bundle traversal. However, we want our
// output to be deterministic. To accomplish this, the source indices are
// remapped to an arbitrary ordering (the index of the sorted absolute path).
func (b *Bundle) computeDeterministicRemapping() (sourceIndexToOutputIndex []uint32, outputIndexToSourceIndex []uint32) {
	sortedFilePaths := indexAndPathArray{}
	for _, source := range b.sources {
		sortedFilePaths = append(sortedFilePaths, indexAndPath{source.Index, source.AbsolutePath})
	}
	sort.Sort(sortedFilePaths)
	sourceIndexToOutputIndex = make([]uint32, len(sortedFilePaths))
	outputIndexToSourceIndex = make([]uint32, len(sortedFilePaths))
	for i, item := range sortedFilePaths {
		sourceIndexToOutputIndex[item.sourceIndex] = uint32(i)
		outputIndexToSourceIndex[i] = item.sourceIndex
	}
	return
}

type moduleInfo struct {
	isEntryPoint bool

	// This is true if either a) this module is the target of a require() or
	// import() or b) this module uses the "exports" or "module" variables.
	isCommonJs bool

	// This is a number indicating which "group" this module is in. A group
	// is a collection of modules that only import modules in that group via
	// ES6 imports. This is useful because a group can be compiled by joining
	// all files together in topological order without any dynamic import/
	// export code. All imports and exports within a group can be bound
	// statically by referencing the names directly. All modules with the
	// same label have the same group. Every CommonJS module is in its own
	// group.
	groupLabel uint32

	isTargetOfImportStar bool
	imports              []importData
	exports              map[string]ast.Ref
	exportStars          []exportStar
}

// Returns true if the "exports" variable is needed by something. If it's not
// needed, then we can omit it from the output entirely.
func (moduleInfo *moduleInfo) isExportsUsed() bool {
	return moduleInfo.isCommonJs || moduleInfo.isEntryPoint || moduleInfo.isTargetOfImportStar
}

type importData struct {
	alias             string // This is "*" for import stars
	aliasLoc          ast.Loc
	importSourceIndex uint32
	name              ast.LocRef
}

type exportStar struct {
	importSourceIndex uint32
	path              ast.Path
}

func includeDecls(decls []ast.Decl, symbols *ast.SymbolMap, exports map[string]ast.Ref) {
	var visitBinding func(ast.Binding)

	visitBinding = func(binding ast.Binding) {
		switch b := binding.Data.(type) {
		case *ast.BMissing:

		case *ast.BIdentifier:
			exports[symbols.Get(b.Ref).Name] = b.Ref

		case *ast.BArray:
			for _, i := range b.Items {
				visitBinding(i.Binding)
			}

		case *ast.BObject:
			for _, p := range b.Properties {
				visitBinding(p.Value)
			}

		default:
			panic(fmt.Sprintf("Unexpected binding of type %T", binding.Data))
		}
	}

	for _, decl := range decls {
		visitBinding(decl.Binding)
	}
}

func (b *Bundle) extractImportsAndExports(
	log logging.Log, files []file, symbols *ast.SymbolMap, sourceIndex uint32,
	moduleInfos []moduleInfo, namespaceForImportItem map[ast.Ref]ast.Ref, options *BundleOptions,
) {
	file := &files[sourceIndex]
	meta := &moduleInfos[sourceIndex]

	importDecls := []ast.Decl{}
	stmts := file.ast.Stmts
	stmtCount := 0

	// Certain import and export statements need to generate require() calls
	addRequireCall := func(loc ast.Loc, ref ast.Ref, path ast.Path) {
		importDecls = append(importDecls, ast.Decl{
			ast.Binding{loc, &ast.BIdentifier{ref}},
			&ast.Expr{path.Loc, &ast.ERequire{Path: path, IsES6Import: true}},
		})
	}

	for _, stmt := range stmts {
		switch s := stmt.Data.(type) {
		case *ast.SImport:
			otherSourceIndex, ok := file.resolvedImports[s.Path.Text]
			isInSameGroup := ok && moduleInfos[otherSourceIndex].groupLabel == meta.groupLabel
			namespaceLoc := stmt.Loc
			if s.StarLoc != nil {
				namespaceLoc = *s.StarLoc
			}

			if isInSameGroup {
				// Add imports so we can bind symbols later
				if s.DefaultName != nil {
					meta.imports = append(meta.imports, importData{"default", s.DefaultName.Loc, otherSourceIndex, *s.DefaultName})
				}
				if s.Items != nil {
					for _, item := range *s.Items {
						meta.imports = append(meta.imports, importData{item.Alias, item.AliasLoc, otherSourceIndex, item.Name})
					}
				}
				if s.StarLoc != nil {
					meta.imports = append(meta.imports, importData{"*", stmt.Loc, otherSourceIndex,
						ast.LocRef{namespaceLoc, s.NamespaceRef}})
				}
			} else {
				// Add a require() call for this import
				addRequireCall(namespaceLoc, s.NamespaceRef, s.Path)

				// Store the ref in "indirectImportItems" to make sure the printer prints
				// these imports as property accesses. Also store information in the
				// "namespaceImportMap" map in case this import is re-exported.
				if s.DefaultName != nil {
					namespaceForImportItem[s.DefaultName.Ref] = s.NamespaceRef
					symbols.SetNamespaceAlias(s.DefaultName.Ref, ast.NamespaceAlias{
						NamespaceRef: s.NamespaceRef,
						Alias:        "default",
					})
				}
				if s.Items != nil {
					for _, item := range *s.Items {
						namespaceForImportItem[item.Name.Ref] = s.NamespaceRef
						symbols.SetNamespaceAlias(item.Name.Ref, ast.NamespaceAlias{
							NamespaceRef: s.NamespaceRef,
							Alias:        item.Alias,
						})
					}
				}
			}
			continue

		case *ast.SExportClause:
			// "export { item1, item2 }"
			for _, item := range s.Items {
				meta.exports[item.Alias] = item.Name.Ref
			}
			continue

		case *ast.SExportFrom:
			// "export { item1, item2 } from 'path'"
			for _, item := range s.Items {
				meta.exports[item.Alias] = item.Name.Ref
			}

			otherSourceIndex, ok := file.resolvedImports[s.Path.Text]
			isInSameGroup := ok && moduleInfos[otherSourceIndex].groupLabel == meta.groupLabel

			if isInSameGroup {
				// Add imports so we can bind symbols later
				for _, item := range s.Items {
					// Re-exporting involves importing as one name and exporting as another name
					importName := symbols.Get(item.Name.Ref).Name
					meta.imports = append(meta.imports, importData{importName, item.Name.Loc, otherSourceIndex, item.Name})
				}
			} else {
				// Add a require() call for this import
				addRequireCall(stmt.Loc, s.NamespaceRef, s.Path)

				// Store the ref in "indirectImportItems" to make sure the printer prints
				// these imports as property accesses. Also store information in the
				// "namespaceImportMap" map since this import is re-exported.
				for _, item := range s.Items {
					// Note that the imported alias is "importName", not item.Alias which
					// is the exported alias. This is somewhat confusing because each
					// SExportFrom statement is basically SImport + SExportClause in one.
					importName := symbols.Get(item.Name.Ref).Name
					namespaceForImportItem[item.Name.Ref] = s.NamespaceRef
					symbols.SetNamespaceAlias(item.Name.Ref, ast.NamespaceAlias{
						NamespaceRef: s.NamespaceRef,
						Alias:        importName,
					})
				}
			}
			continue

		case *ast.SExportDefault:
			// "export default value"
			meta.exports["default"] = s.DefaultName.Ref
			if s.Value.Expr != nil {
				stmt = ast.Stmt{stmt.Loc, &ast.SLocal{Kind: ast.LocalConst, Decls: []ast.Decl{
					ast.Decl{ast.Binding{s.DefaultName.Loc, &ast.BIdentifier{s.DefaultName.Ref}}, s.Value.Expr},
				}}}
			} else {
				switch s2 := s.Value.Stmt.Data.(type) {
				case *ast.SFunction:
					if s2.Fn.Name == nil {
						s2 = &ast.SFunction{s2.Fn, false}
						s2.Fn.Name = &s.DefaultName
					} else {
						ast.MergeSymbols(symbols, s.DefaultName.Ref, s2.Fn.Name.Ref)
					}
					stmt = ast.Stmt{s.Value.Stmt.Loc, s2}
				case *ast.SClass:
					if s2.Class.Name == nil {
						s2 = &ast.SClass{s2.Class, false}
						s2.Class.Name = &s.DefaultName
					} else {
						ast.MergeSymbols(symbols, s.DefaultName.Ref, s2.Class.Name.Ref)
					}
					stmt = ast.Stmt{s.Value.Stmt.Loc, s2}
				default:
					panic("Internal error")
				}
			}

		case *ast.SExportStar:
			otherSourceIndex, ok := file.resolvedImports[s.Path.Text]

			if s.Item == nil {
				if !ok {
					source := b.sources[sourceIndex]
					log.AddRangeError(source, source.RangeOfString(s.Path.Loc),
						"Wildcard exports are not supported for this module")
				} else {
					// "export * from 'path'"
					meta.exportStars = append(meta.exportStars, exportStar{otherSourceIndex, s.Path})
				}
			} else {
				// "export * as ns from 'path'"
				meta.exports[s.Item.Alias] = s.Item.Name.Ref

				isInSameGroup := ok && moduleInfos[otherSourceIndex].groupLabel == meta.groupLabel
				if isInSameGroup {
					// Add imports so we can bind symbols later
					meta.imports = append(meta.imports, importData{"*", stmt.Loc, otherSourceIndex, s.Item.Name})
				} else {
					// Add a require() call for this import
					addRequireCall(s.Item.Name.Loc, s.Item.Name.Ref, s.Path)
				}
			}
			continue

		case *ast.SLocal:
			if s.IsExport {
				includeDecls(s.Decls, symbols, meta.exports)
				stmt = ast.Stmt{stmt.Loc, &ast.SLocal{Kind: s.Kind, Decls: s.Decls}}
			}

		case *ast.SFunction:
			if s.IsExport {
				ref := s.Fn.Name.Ref
				meta.exports[symbols.Get(ref).Name] = ref
				stmt = ast.Stmt{stmt.Loc, &ast.SFunction{s.Fn, false}}
			}

		case *ast.SClass:
			if s.IsExport {
				ref := s.Class.Name.Ref
				meta.exports[symbols.Get(ref).Name] = ref
				stmt = ast.Stmt{stmt.Loc, &ast.SClass{s.Class, false}}
			}
		}

		// Filter the statement array in place to save some allocations
		stmts[stmtCount] = stmt
		stmtCount++
	}

	// Finish the filter operation by discarding unused slots
	stmts = stmts[:stmtCount]

	// Reserve some more slots for any import statements we will generate
	if len(importDecls) > 0 {
		if options.MangleSyntax {
			stmtCount++
		} else {
			stmtCount += len(importDecls)
		}
	}

	// Preallocate a buffer to use for the final statement array. Make sure to
	// include enough room for all remaining statements as well as any import
	// statements we need to generate.
	//
	// Reserve an extra slot at the beginning for our exports, which will be used
	// or discarded by our caller. This extra slot helps avoid another O(n)
	// reallocation just to prepend the export statement.
	finalStmts := make([]ast.Stmt, 1, stmtCount+1)

	// Start off with imports if there are any
	if len(importDecls) > 0 {
		if options.MangleSyntax {
			finalStmts = append(finalStmts, ast.Stmt{ast.Loc{},
				&ast.SLocal{Kind: ast.LocalConst, Decls: importDecls}})
		} else {
			for _, decl := range importDecls {
				finalStmts = append(finalStmts, ast.Stmt{decl.Binding.Loc,
					&ast.SLocal{Kind: ast.LocalConst, Decls: []ast.Decl{decl}}})
			}
		}
	}

	// Then add all remaining statements
	finalStmts = append(finalStmts, stmts...)

	// Update the file
	file.ast.Stmts = finalStmts
}

func addExportStar(moduleInfos []moduleInfo, visited map[uint32]bool, sourceIndex uint32, otherSourceIndex uint32) {
	if visited[otherSourceIndex] {
		return
	}
	visited[otherSourceIndex] = true

	moduleInfo := &moduleInfos[sourceIndex]
	otherModuleInfo := &moduleInfos[otherSourceIndex]
	isInSameGroup := moduleInfo.groupLabel == otherModuleInfo.groupLabel

	// Make sure the other imported file is in the same group
	if isInSameGroup {
		exports := moduleInfo.exports
		for name, ref := range otherModuleInfo.exports {
			exports[name] = ref
		}

		for _, exportStar := range otherModuleInfo.exportStars {
			addExportStar(moduleInfos, visited, sourceIndex, exportStar.importSourceIndex)
		}
	}
}

func (b *Bundle) bindImportsAndExports(
	log logging.Log, files []file, symbols *ast.SymbolMap, group []uint32,
	moduleInfos []moduleInfo, options *BundleOptions,
) runtime.Sym {
	// These runtime symbols are currently always required by the bundler, since
	// the bundler doesn't currently track which of these symbols are actually
	// needed. We should track this and omit unused symbols when possible.
	usedRuntimeSyms := runtime.RequireSym | runtime.ToModuleSym | runtime.ImportSym

	// Track any imports that may be re-exported
	namespaceForImportItem := make(map[ast.Ref]ast.Ref)

	// Initialize the export maps
	for _, sourceIndex := range group {
		usedRuntimeSyms |= files[sourceIndex].ast.UsedRuntimeSyms
		moduleInfos[sourceIndex].exports = make(map[string]ast.Ref)
	}

	// Scan for information about imports and exports
	for _, sourceIndex := range group {
		b.extractImportsAndExports(log, files, symbols, sourceIndex, moduleInfos, namespaceForImportItem, options)
	}

	// Process "export *" statements
	for _, sourceIndex := range group {
		for _, exportStar := range moduleInfos[sourceIndex].exportStars {
			visited := map[uint32]bool{sourceIndex: true}
			addExportStar(moduleInfos, visited, sourceIndex, exportStar.importSourceIndex)
		}
	}

	// Process imports and merge symbols across modules
	for _, sourceIndex := range group {
		for _, i := range moduleInfos[sourceIndex].imports {
			if i.alias == "*" {
				moduleInfos[i.importSourceIndex].isTargetOfImportStar = true
				ast.MergeSymbols(symbols, i.name.Ref, files[i.importSourceIndex].ast.ExportsRef)
				continue
			}

			if target, ok := moduleInfos[i.importSourceIndex].exports[i.alias]; ok {
				ast.MergeSymbols(symbols, i.name.Ref, target)
				continue
			}

			// Don't report import/export mismatches for TypeScript because these are
			// likely just types, which aren't emitted. We can't know if these are
			// types or not because we're effectively compiling as if the TypeScript
			// "isolatedModules" flag is enabled.
			if !files[sourceIndex].ast.WasTypeScript {
				source := b.sources[sourceIndex]
				r := lexer.RangeOfIdentifier(source, i.aliasLoc)
				log.AddRangeError(source, r, fmt.Sprintf("No matching export for import %q", i.alias))
			}
		}
	}

	// Generate exports for modules that need them. Exports must come first
	// before the contents of the module because exports are live bindings to the
	// symbols within the module.
	//
	// The first statement in every file is a dummy statement that was reserved
	// for us when we called "extractImportsAndExports". This is done to avoid
	// an extra allocation and O(n) copy to prepend a statement. We must either
	// use or discard this slot.
	for _, sourceIndex := range group {
		file := &files[sourceIndex]
		stmts := file.ast.Stmts

		// Check to see if we can skip generating exports for this module
		if !moduleInfos[sourceIndex].isExportsUsed() {
			stmts = stmts[1:] // Discard the export slot
			file.ast.Stmts = stmts
			continue
		}

		// Sort exports by name for determinism
		exports := moduleInfos[sourceIndex].exports
		aliases := make([]string, 0, len(exports))
		for alias, _ := range exports {
			aliases = append(aliases, alias)
		}
		sort.Strings(aliases)

		// Build up a list of all exports for this module
		properties := []ast.Property{}
		for _, alias := range aliases {
			exportRef := exports[alias]
			var value ast.Expr
			if namespaceRef, ok := namespaceForImportItem[exportRef]; ok {
				// If this export is a namespace import then we need to generate an EImportIdentifier
				value = ast.Expr{ast.Loc{}, &ast.EImportIdentifier{exportRef}}
				symbols.IncrementUseCountEstimate(namespaceRef)
			} else {
				value = ast.Expr{ast.Loc{}, &ast.EIdentifier{exportRef}}
				symbols.IncrementUseCountEstimate(exportRef)
			}
			properties = append(properties, ast.Property{
				Key: ast.Expr{ast.Loc{}, &ast.EString{lexer.StringToUTF16(alias)}},
				Value: &ast.Expr{ast.Loc{}, &ast.EArrow{
					PreferExpr: true,
					Body:       ast.FnBody{Stmts: []ast.Stmt{ast.Stmt{value.Loc, &ast.SReturn{&value}}}},
				}},
			})
		}

		// Skip generating exports if there are none
		if len(properties) == 0 {
			stmts = stmts[1:] // Discard the export slot
			file.ast.Stmts = stmts
			continue
		}

		// Use the export slot
		usedRuntimeSyms |= runtime.ExportSym
		stmts[0] = ast.Stmt{ast.Loc{}, &ast.SExpr{ast.Expr{ast.Loc{}, &ast.ERuntimeCall{
			Sym: runtime.ExportSym,
			Args: []ast.Expr{
				ast.Expr{ast.Loc{}, &ast.EIdentifier{file.ast.ExportsRef}},
				ast.Expr{ast.Loc{}, &ast.EObject{properties}},
			},
		}}}}
		symbols.IncrementUseCountEstimate(file.ast.ExportsRef)
		file.ast.Stmts = stmts
	}

	return usedRuntimeSyms
}

func markExportsAsUnboundInDecls(decls []ast.Decl, symbols *ast.SymbolMap) {
	var visitBinding func(ast.Binding)

	visitBinding = func(binding ast.Binding) {
		switch b := binding.Data.(type) {
		case *ast.BMissing:

		case *ast.BIdentifier:
			symbols.SetKind(b.Ref, ast.SymbolUnbound)

		case *ast.BArray:
			for _, i := range b.Items {
				visitBinding(i.Binding)
			}

		case *ast.BObject:
			for _, p := range b.Properties {
				visitBinding(p.Value)
			}

		default:
			panic(fmt.Sprintf("Unexpected binding of type %T", binding.Data))
		}
	}

	for _, decl := range decls {
		visitBinding(decl.Binding)
	}
}

// Marking a symbol as unbound prevents it from being renamed or minified.
// This is only used when a module is compiled independently. We use a very
// different way of handling exports and renaming/minifying when bundling.
func (b *Bundle) markExportsAsUnbound(f file, symbols *ast.SymbolMap) {
	hasImportOrExport := false

	for _, stmt := range f.ast.Stmts {
		switch s := stmt.Data.(type) {
		case *ast.SImport:
			hasImportOrExport = true

		case *ast.SLocal:
			if s.IsExport {
				markExportsAsUnboundInDecls(s.Decls, symbols)
				hasImportOrExport = true
			}

		case *ast.SFunction:
			if s.IsExport {
				symbols.SetKind(s.Fn.Name.Ref, ast.SymbolUnbound)
				hasImportOrExport = true
			}

		case *ast.SClass:
			if s.IsExport {
				symbols.SetKind(s.Class.Name.Ref, ast.SymbolUnbound)
				hasImportOrExport = true
			}

		case *ast.SExportClause, *ast.SExportDefault, *ast.SExportStar, *ast.SExportFrom:
			hasImportOrExport = true
		}
	}

	// Heuristic: If this module has top-level import or export statements, we
	// consider this an ES6 module and only preserve the names of the exported
	// symbols. Everything else is minified since the names are private.
	//
	// Otherwise, we consider this potentially a script-type file instead of an
	// ES6 module. In that case, preserve the names of all top-level symbols
	// since they are all potentially exported (e.g. if this is used in a
	// <script> tag). All symbols in nested scopes are still minified.
	if !hasImportOrExport {
		for _, ref := range f.ast.ModuleScope.Members {
			symbols.SetKind(ref, ast.SymbolUnbound)
		}
	}
}

func (b *Bundle) renameOrMinifyAllSymbolsInRuntime(files []file, symbols *ast.SymbolMap, options *BundleOptions) {
	// Operate on all module-level scopes in all files
	moduleScopes := make([]*ast.Scope, len(files))
	for sourceIndex, _ := range files {
		moduleScopes[sourceIndex] = files[sourceIndex].ast.ModuleScope
	}

	// Avoid collisions with any unbound symbols in any file
	reservedNames := computeReservedNames(moduleScopes, symbols)

	// We're only renaming symbols in the runtime
	runtimeModuleScope := []*ast.Scope{files[runtimeSourceIndex].ast.ModuleScope}

	if options.MinifyIdentifiers {
		nextName := 54 * 54 // Use names ending with '$' to avoid taking good short names
		minifyAllSymbols(reservedNames, runtimeModuleScope, symbols, nextName)
	} else {
		renameAllSymbols(reservedNames, runtimeModuleScope, symbols)
	}
}

// Ensures all symbol names are valid non-colliding identifiers
func (b *Bundle) renameOrMinifyAllSymbols(files []file, symbols *ast.SymbolMap, group []uint32, options *BundleOptions) {
	// Operate on all module-level scopes in this module group
	moduleScopes := make([]*ast.Scope, len(group))
	for i, sourceIndex := range group {
		moduleScopes[i] = files[sourceIndex].ast.ModuleScope
	}

	// Rename all internal "exports" symbols to something more helpful. These
	// names don't have to be unique because the renaming pass below will
	// assign them unique names.
	for _, sourceIndex := range group[:len(group)-1] {
		ref := files[sourceIndex].ast.ExportsRef
		symbol := symbols.Get(ref)
		symbol.Name = ast.GenerateNonUniqueNameFromPath(b.sources[sourceIndex].AbsolutePath)
		symbols.Set(ref, symbol)
	}

	// Avoid collisions with any unbound symbols in this module group
	reservedNames := computeReservedNames(moduleScopes, symbols)
	if options.IsBundling {
		// These are used to implement bundling, and need to be free for use
		reservedNames["require"] = true
		reservedNames["Promise"] = true

		// Avoid collisions with symbols in the runtime's top-level scope
		for _, ref := range files[runtimeSourceIndex].ast.ModuleScope.Members {
			reservedNames[symbols.Get(ref).Name] = true
		}
	}

	if options.MinifyIdentifiers {
		minifyAllSymbols(reservedNames, moduleScopes, symbols, 0 /* nextName */)
	} else {
		renameAllSymbols(reservedNames, moduleScopes, symbols)
	}
}

// See the comment on "groupLabel" above for the definition of a group
func (b *Bundle) computeModuleGroups(
	files []file, sourceIndexToOutputIndex []uint32, outputIndexToSourceIndex []uint32,
) (infos []moduleInfo, groups [][]uint32) {
	infos = make([]moduleInfo, len(b.sources))

	// Mark all entry points. This is used to ensure that we always generate
	// exports for all entry points, even if no other module imports them.
	for _, sourceIndex := range b.entryPoints {
		infos[sourceIndex].isEntryPoint = true
	}

	// Set the initial CommonJS status for known root modules
	for sourceIndex, f := range files {
		// Every module starts off in its own group
		infos[sourceIndex].groupLabel = uint32(sourceIndex)

		// A module is CommonJS if it uses CommonJS features
		if f.ast.UsesCommonJSFeatures {
			infos[sourceIndex].isCommonJs = true
		}

		// A module is CommonJS if it's the target of a require() or import()
		for _, importPath := range f.ast.ImportPaths {
			if importPath.Kind != ast.ImportStmt {
				importSourceIndex := f.resolvedImports[importPath.Path.Text]
				infos[importSourceIndex].isCommonJs = true
			}
		}
	}

	// Propagate CommonJS status to all transitive dependencies
	var visit func(sourceIndex uint32)
	visit = func(sourceIndex uint32) {
		infos[sourceIndex].isCommonJs = true
		f := &files[sourceIndex]

		// All dependencies of this module should also be CommonJS modules
		for _, importPath := range f.ast.ImportPaths {
			importSourceIndex := f.resolvedImports[importPath.Path.Text]
			if !infos[importSourceIndex].isCommonJs {
				visit(importSourceIndex)
			}
		}
	}
	for sourceIndex, info := range infos {
		if info.isCommonJs {
			visit(uint32(sourceIndex))
		}
	}

	// The remaining nodes are ES6 modules. Find the connected components in this
	// graph. This information will be used later to minify all modules belonging
	// to the same group together so that their symbol names are consistent. This
	// uses the union-find algorithm.
	var find func(uint32) uint32
	find = func(sourceIndex uint32) uint32 {
		if infos[sourceIndex].groupLabel != sourceIndex {
			infos[sourceIndex].groupLabel = find(infos[sourceIndex].groupLabel)
		}
		return infos[sourceIndex].groupLabel
	}
	union := func(a uint32, b uint32) {
		a = find(a)
		b = find(b)
		infos[a].groupLabel = b
	}
	for sourceIndex, f := range files {
		if !infos[sourceIndex].isCommonJs {
			for _, importPath := range f.ast.ImportPaths {
				if importPath.Kind == ast.ImportStmt {
					importSourceIndex := f.resolvedImports[importPath.Path.Text]
					if !infos[importSourceIndex].isCommonJs {
						union(uint32(sourceIndex), importSourceIndex)
					}
				}
			}
		}
	}

	// All modules with the same label are in the same group. Create an array of
	// groups, where each group is an array of the source indices for all modules
	// in that group. To ensure the determinism of the subsequent renaming step,
	// each group is sorted in ascending output index order (an arbitrary order
	// that is stable across different builds).
	groupMap := make(map[uint32][]int)
	for sourceIndex, _ := range files {
		outputIndices := groupMap[find(uint32(sourceIndex))]
		outputIndices = append(outputIndices, int(sourceIndexToOutputIndex[sourceIndex]))
		groupMap[find(uint32(sourceIndex))] = outputIndices
	}
	groups = make([][]uint32, 0, len(groupMap))
	for _, outputIndices := range groupMap {
		sort.Ints(outputIndices)
		group := make([]uint32, 0, len(outputIndices))
		for _, outputIndex := range outputIndices {
			group = append(group, outputIndexToSourceIndex[outputIndex])
		}
		groups = append(groups, group)
	}
	return
}

func (b *Bundle) Compile(log logging.Log, options BundleOptions) []BundleResult {
	if options.ExtensionToLoader == nil {
		options.ExtensionToLoader = DefaultExtensionToLoaderMap()
	}

	if options.OutputFormat == FormatNone {
		options.OutputFormat = FormatIIFE
	}

	if options.IsBundling {
		return b.compileBundle(log, &options)
	} else {
		return b.compileIndependent(log, &options)
	}
}

func (b *Bundle) checkOverwrite(log logging.Log, sourceIndex uint32, path string) {
	if path == b.sources[sourceIndex].AbsolutePath {
		log.AddError(logging.Source{}, ast.Loc{},
			fmt.Sprintf("Refusing to overwrite input file %q (use --outfile or --outdir to configure the output)",
				b.sources[sourceIndex].PrettyPath))
	}
}

func (b *Bundle) compileIndependent(log logging.Log, options *BundleOptions) []BundleResult {
	// When spawning a new goroutine, make sure to manually forward all variables
	// that are different for every iteration of the loop. Otherwise each
	// goroutine will share the same copy of the closed-over variables and cause
	// correctness issues.

	// Spawn parallel jobs to print the AST of each file in the bundle
	results := make([]BundleResult, len(b.sources))
	waitGroup := sync.WaitGroup{}
	for sourceIndex, _ := range b.files {
		waitGroup.Add(1)
		go func(sourceIndex uint32) {
			// Don't emit the runtime to a file
			if sourceIndex == runtimeSourceIndex {
				waitGroup.Done()
				return
			}

			// Form a module group with just the runtime and this file
			group := []uint32{runtimeSourceIndex, sourceIndex}
			symbols := ast.NewSymbolMap(len(b.files))
			files := make([]file, len(b.files))
			for _, si := range group {
				files[si] = b.files[si]
				symbols.Outer[si] = append([]ast.Symbol{}, files[si].ast.Symbols.Outer[si]...)
				files[si].ast.Symbols = symbols
			}

			// Trim unused runtime code
			f := files[sourceIndex]
			stripUnusedSymbolsInRuntime(files, f.ast.UsedRuntimeSyms)

			// Make sure we don't rename exports
			b.markExportsAsUnbound(f, symbols)

			// Rename symbols
			b.renameOrMinifyAllSymbols(files, symbols, group, options)

			// Print the JavaScript code
			generatedOffsets := make(map[uint32]lineColumnOffset)
			runtimeResult := b.compileFile(options, runtimeSourceIndex, files[runtimeSourceIndex], []uint32{})
			result := b.compileFile(options, sourceIndex, f, []uint32{})
			js := []byte{}
			if f.ast.Hashbang != "" {
				js = append(js, []byte(f.ast.Hashbang+"\n")...)
			}
			js = append(js, runtimeResult.JS...)
			generatedOffsets[sourceIndex] = computeLineColumnOffset(js)
			js = append(js, result.JS...)

			// Make a filename for the resulting JavaScript file
			jsName := b.outputFileForEntryPoint(sourceIndex, options)

			// Generate the resulting JavaScript file
			item := &results[sourceIndex]
			item.JsAbsPath = b.outputPathForEntryPoint(sourceIndex, jsName, options)
			item.JsContents = addTrailing(js, '\n')

			// Optionally also generate a source map
			if options.SourceMap {
				compileResults := map[uint32]*compileResult{sourceIndex: &result}
				groups := [][]uint32{[]uint32{sourceIndex}}
				b.generateSourceMapForEntryPoint(compileResults, generatedOffsets, groups, options, item)
			}

			// Refuse to overwrite the input file
			b.checkOverwrite(log, sourceIndex, item.JsAbsPath)

			waitGroup.Done()
		}(uint32(sourceIndex))
	}

	// Wait for all jobs to finish
	waitGroup.Wait()

	// Skip over the slot for the runtime, which was never filled out
	return results[1:]
}

func (b *Bundle) compileBundle(log logging.Log, options *BundleOptions) []BundleResult {
	// Make a shallow copy of all files in the bundle so we don't mutate the bundle
	files := append([]file{}, b.files...)

	symbols := b.mergeAllSymbolsIntoOneMap(files)
	sourceIndexToOutputIndex, outputIndexToSourceIndex := b.computeDeterministicRemapping()
	moduleInfos, moduleGroups := b.computeModuleGroups(
		files, sourceIndexToOutputIndex, outputIndexToSourceIndex)

	// Rename or minify symbols in the runtime first before renaming or minifying
	// symbols for any other file. All other files will be embedded as a child
	// scope of the runtime, so we need to obey the following constraints:
	//
	//   1. Symbols in the runtime must not be the same name as an unbound symbol
	//      in any other file.
	//
	//   2. Symbols in any other file must not be the same name as any top-level
	//      symbol in the runtime.
	//
	b.renameOrMinifyAllSymbolsInRuntime(files, symbols, options)

	// When spawning a new goroutine, make sure to manually forward all variables
	// that are different for every iteration of the loop. Otherwise each
	// goroutine will share the same copy of the closed-over variables and cause
	// correctness issues.

	// Spawn parallel jobs to handle imports and exports for each group
	{
		results := make(chan runtime.Sym)
		count := 0

		for _, group := range moduleGroups {
			// Skip the runtime, which we already renamed/minified above
			if len(group) == 1 && group[0] == runtimeSourceIndex {
				continue
			}

			// Track how many results to expect
			count++
			go func(group []uint32) {
				// It's important to wait to rename symbols until after imports and
				// exports have been handled. Exports need to use the original un-renamed
				// names of the symbols.
				usedRuntimeSyms := b.bindImportsAndExports(log, files, symbols, group, moduleInfos, options)
				b.renameOrMinifyAllSymbols(files, symbols, group, options)
				results <- usedRuntimeSyms
			}(group)
		}

		// Wait for all import/export jobs to finish, then remove unused code from
		// the runtime. That way we print a minimal runtime without extra noise.
		var usedRuntimeSyms runtime.Sym
		for i := 0; i < count; i++ {
			usedRuntimeSyms |= <-results
		}
		stripUnusedSymbolsInRuntime(files, usedRuntimeSyms)
	}

	// Make sure calls to "ast.FollowSymbols()" below won't hit concurrent map
	// mutation hazards
	ast.FollowAllSymbols(symbols)

	// Spawn parallel jobs to print the AST of each file in the bundle
	compileResults := make(map[uint32]*compileResult, len(b.sources))
	compileGroup := sync.WaitGroup{}
	for sourceIndex, _ := range files {
		// Allocate all results on the same goroutine to avoid concurrent map hazards
		result := &compileResult{}
		compileResults[uint32(sourceIndex)] = result
		compileGroup.Add(1)
		go func(sourceIndex uint32, result *compileResult) {
			file := files[sourceIndex]
			*result = b.compileFile(options, sourceIndex, file, sourceIndexToOutputIndex)
			compileGroup.Done()
		}(uint32(sourceIndex), result)
	}

	// Wait for all compile jobs to finish
	compileGroup.Wait()

	// Spawn parallel jobs to create files for each entry point
	results := make([]BundleResult, len(b.entryPoints))
	linkGroup := sync.WaitGroup{}
	for i, entryPoint := range b.entryPoints {
		linkGroup.Add(1)
		go func(i int, entryPoint uint32) {
			// Find all sources reachable from this entry point
			groups := b.deterministicDependenciesOfEntryPoint(files, entryPoint, moduleInfos)

			// Make a filename for the resulting JavaScript file
			jsName := b.outputFileForEntryPoint(entryPoint, options)

			// Generate the resulting JavaScript file
			item, generatedOffsets := b.generateJavaScriptForEntryPoint(
				files, symbols, compileResults, groups, options,
				entryPoint, jsName, sourceIndexToOutputIndex, moduleInfos)

			// Optionally also generate a source map
			if options.SourceMap {
				b.generateSourceMapForEntryPoint(compileResults, generatedOffsets, groups, options, &item)
			}

			// Refuse to overwrite the input file
			b.checkOverwrite(log, entryPoint, item.JsAbsPath)

			// Write the files to the output directory
			results[i] = item
			linkGroup.Done()
		}(i, entryPoint)
	}

	// Wait for all linking jobs to finish
	linkGroup.Wait()

	return results
}

func stripUnusedSymbolsInRuntime(files []file, usedRuntimeSyms runtime.Sym) {
	file := &files[runtimeSourceIndex]
	toRemove := make(map[ast.Ref]bool)
	stmts := []ast.Stmt{}

	// Remove all unused runtime functions
	for name, sym := range runtime.SymMap {
		if (usedRuntimeSyms & sym) != sym {
			ref, ok := file.ast.ModuleScope.Members[name]
			if !ok {
				panic("Internal error")
			}
			toRemove[ref] = true
		}
	}

	// Go through the top-level variable declarations and strip out the unused ones
	for _, stmt := range file.ast.Stmts {
		if local, ok := stmt.Data.(*ast.SLocal); ok {
			decls := []ast.Decl{}
			for _, decl := range local.Decls {
				if id, ok := decl.Binding.Data.(*ast.BIdentifier); ok && toRemove[id.Ref] {
					continue
				}
				decls = append(decls, decl)
			}
			if len(decls) == 0 {
				continue
			}
			stmt.Data = &ast.SLocal{
				Decls: decls,
				Kind:  local.Kind,
			}
		}
		stmts = append(stmts, stmt)
	}

	file.ast.Stmts = stmts
}

func computeLineColumnOffset(bytes []byte) lineColumnOffset {
	offset := lineColumnOffset{}
	for _, c := range bytes {
		if c == '\n' {
			offset.lines++
			offset.columns = 0
		} else {
			offset.columns++
		}
	}
	return offset
}

// This returns the entry point and all modules it transitively depends on.
// These modules are categorized into their labeled groups in preparation for
// printing. Each group corresponds to a closure in the printed output. Each
// group is ordered such that dependencies come before dependents (so the
// root of the group will be last).
func (b *Bundle) deterministicDependenciesOfEntryPoint(
	files []file, entryPoint uint32, moduleInfos []moduleInfo,
) [][]uint32 {
	visited := make(map[uint32]bool)
	order := []uint32{}

	var visit func(uint32)
	visit = func(sourceIndex uint32) {
		// Only visit each module once
		if visited[sourceIndex] {
			return
		}
		visited[sourceIndex] = true

		// Include all dependencies. It's critical for determinism that this
		// iteration is deterministic, so we cannot iterate over a map here.
		f := &files[sourceIndex]
		for _, importPath := range f.ast.ImportPaths {
			visit(f.resolvedImports[importPath.Path.Text])
		}

		// Include this file after all dependencies
		order = append(order, sourceIndex)
	}
	visit(entryPoint)

	// Categorize into groups by label
	groupMap := make(map[uint32][]uint32)
	roots := []uint32{}
	for _, sourceIndex := range order {
		groupLabel := moduleInfos[sourceIndex].groupLabel
		group := groupMap[groupLabel]
		if len(group) == 0 {
			roots = append(roots, groupLabel)
		}
		group = append(group, sourceIndex)
		groupMap[groupLabel] = group
	}
	groups := make([][]uint32, 0, len(groupMap))
	for _, groupLabel := range roots {
		groups = append(groups, groupMap[groupLabel])
	}
	return groups
}

func (b *Bundle) outputFileForEntryPoint(entryPoint uint32, options *BundleOptions) string {
	if options.WriteToStdout {
		return "<stdout>"
	} else if options.AbsOutputFile != "" {
		return b.fs.Base(options.AbsOutputFile)
	}
	name := b.fs.Base(b.sources[entryPoint].AbsolutePath)

	// Strip known file extensions
	for ext, _ := range options.ExtensionToLoader {
		if strings.HasSuffix(name, ext) {
			name = name[:len(name)-len(ext)]
			break
		}
	}

	// Add the appropriate file extension
	name += ".js"
	return name
}

func (b *Bundle) outputPathForEntryPoint(entryPoint uint32, jsName string, options *BundleOptions) string {
	if options.WriteToStdout {
		return "<stdout>"
	} else if options.AbsOutputDir != "" {
		return b.fs.Join(options.AbsOutputDir, jsName)
	} else {
		return b.fs.Join(b.fs.Dir(b.sources[entryPoint].AbsolutePath), jsName)
	}
}

func addTrailing(x []byte, c byte) []byte {
	if len(x) > 0 && x[len(x)-1] != c {
		x = append(x, c)
	}
	return x
}

func removeTrailing(x []byte, c byte) []byte {
	if len(x) > 0 && x[len(x)-1] == c {
		x = x[:len(x)-1]
	}
	return x
}

const runtimeSourceIndex = 0<|MERGE_RESOLUTION|>--- conflicted
+++ resolved
@@ -4,13 +4,10 @@
 	"bytes"
 	"encoding/base64"
 	"fmt"
-<<<<<<< HEAD
+	"io/ioutil"
 	"mime"
 	"net/http"
-=======
-	"io/ioutil"
 	"os"
->>>>>>> cb68e96c
 	"sort"
 	"strings"
 	"sync"
