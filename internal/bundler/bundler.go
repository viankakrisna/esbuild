--- conflicted
+++ resolved
@@ -64,14 +64,6 @@
 	bundleOptions BundleOptions,
 	results chan parseResult,
 ) {
-<<<<<<< HEAD
-	filePath := source.AbsolutePath
-
-	// Get the file extension
-	extension := ""
-	if lastDot := strings.LastIndexByte(filePath, '.'); lastDot >= 0 {
-		extension = filePath[lastDot:]
-=======
 	prettyPath := absolutePath
 	if !isStdin {
 		prettyPath = res.PrettyPath(absolutePath)
@@ -111,7 +103,6 @@
 	extension := ""
 	if lastDot := strings.LastIndexByte(absolutePath, '.'); lastDot >= 0 {
 		extension = absolutePath[lastDot:]
->>>>>>> 9f8f2f3e
 	}
 
 	// Pick the loader based on the file extension
@@ -173,35 +164,16 @@
 
 	case LoaderURL:
 		url := path.Base(absolutePath)
-		targetFolder := bundleOptions.AbsOutputDir
-		if targetFolder == "" {
-			targetFolder = path.Dir(bundleOptions.AbsOutputFile)
-		}
-		defer ioutil.WriteFile(path.Join(targetFolder, url), []byte(source.Contents), 0644)
+		outputPath := bundleOptions.AbsOutputDir
+		if outputPath == "" {
+			outputPath = path.Dir(bundleOptions.AbsOutputFile)
+		}
+		ioutil.WriteFile(path.Join(outputPath, url), []byte(source.Contents), 0644)
 		expr := ast.Expr{ast.Loc{0}, &ast.EString{lexer.StringToUTF16(url)}}
 		ast := parser.ModuleExportsAST(log, source, parseOptions, expr)
 		results <- parseResult{source, ast, true}
-
-	case LoaderEmptyString:
-		expr := ast.Expr{ast.Loc{0}, &ast.EString{lexer.StringToUTF16("")}}
-		ast := parser.ModuleExportsAST(log, source, parseOptions, expr)
-		results <- parseResult{source.Index, ast, true}
-	case LoaderURL:
-		url := path.Base(filePath)
-		outputPath := bundleOptions.AbsOutputDir
-		if outputPath == "" {
-			outputPath = path.Dir(bundleOptions.AbsOutputFile)
-		}
-		ioutil.WriteFile(path.Join(outputPath, url), []byte(source.Contents), 0644)
-		expr := ast.Expr{ast.Loc{0}, &ast.EString{lexer.StringToUTF16(url)}}
-		ast := parser.ModuleExportsAST(log, source, parseOptions, expr)
-		results <- parseResult{source.Index, ast, true}
 	default:
-<<<<<<< HEAD
-		log.AddRangeError(importSource, pathRange, fmt.Sprintf("File extension not supported: %s", filePath))
-=======
 		log.AddRangeError(importSource, pathRange, fmt.Sprintf("File extension not supported: %s", absolutePath))
->>>>>>> 9f8f2f3e
 		results <- parseResult{}
 	}
 }
@@ -336,10 +308,6 @@
 	LoaderBase64
 	LoaderDataURL
 	LoaderURL
-<<<<<<< HEAD
-	LoaderEmptyString
-=======
->>>>>>> 9f8f2f3e
 )
 
 func DefaultExtensionToLoaderMap() map[string]Loader {
