package bundler

import (
	"encoding/base64"
	"fmt"
	"io/ioutil"
	"mime"
	"net/http"
	"os"
<<<<<<< HEAD
	"path"
	"sort"
=======
>>>>>>> b53cba40
	"strings"
	"sync"

	"github.com/evanw/esbuild/internal/ast"
	"github.com/evanw/esbuild/internal/fs"
	"github.com/evanw/esbuild/internal/lexer"
	"github.com/evanw/esbuild/internal/logging"
	"github.com/evanw/esbuild/internal/parser"
	"github.com/evanw/esbuild/internal/printer"
	"github.com/evanw/esbuild/internal/resolver"
	"github.com/evanw/esbuild/internal/runtime"
)

type file struct {
	ast ast.AST

	// This maps the non-unique import path present in the source file to the
	// unique source index for that module. This isn't unique because two paths
	// in the source file may refer to the same module:
	//
	//   import "../lib/util";
	//   import "./util";
	//
	// This is used by the printer to write out the source index for modules that
	// are referenced in the AST.
	resolvedImports map[string]uint32
}

func (f *file) resolveImport(path ast.Path) (uint32, bool) {
	if path.UseSourceIndex {
		return path.SourceIndex, true
	}
	sourceIndex, ok := f.resolvedImports[path.Text]
	return sourceIndex, ok
}

type Bundle struct {
	fs          fs.FS
	sources     []logging.Source
	files       []file
	entryPoints []uint32
}

type parseResult struct {
	source logging.Source
	ast    ast.AST
	ok     bool
}

func parseFile(
	log logging.Log,
	res resolver.Resolver,
	sourcePath string,
	sourceIndex uint32,
	isStdin bool,
	importSource logging.Source,
	isDisabled bool,
	pathRange ast.Range,
	parseOptions parser.ParseOptions,
	bundleOptions BundleOptions,
	results chan parseResult,
) {
	prettyPath := sourcePath
	if !isStdin {
		prettyPath = res.PrettyPath(sourcePath)
	}
	contents := ""

	// Disabled files are left empty
	if !isDisabled {
		if isStdin {
			bytes, err := ioutil.ReadAll(os.Stdin)
			if err != nil {
				log.AddRangeError(importSource, pathRange, fmt.Sprintf("Could not read from stdin: %s", err.Error()))
				results <- parseResult{}
				return
			}
			contents = string(bytes)
		} else {
			var ok bool
			contents, ok = res.Read(sourcePath)
			if !ok {
				log.AddRangeError(importSource, pathRange, fmt.Sprintf("Could not read from file: %s", sourcePath))
				results <- parseResult{}
				return
			}
		}
	}

	source := logging.Source{
		Index:        sourceIndex,
		IsStdin:      isStdin,
		AbsolutePath: sourcePath,
		PrettyPath:   prettyPath,
		Contents:     contents,
	}

	// Get the file extension
	extension := ""
	if lastDot := strings.LastIndexByte(sourcePath, '.'); lastDot >= 0 {
		extension = sourcePath[lastDot:]
	}

	// Pick the loader based on the file extension
	loader := bundleOptions.ExtensionToLoader[extension]

	// Special-case reading from stdin
	if bundleOptions.LoaderForStdin != LoaderNone && source.IsStdin {
		loader = bundleOptions.LoaderForStdin
	}

	switch loader {
	case LoaderJS:
		ast, ok := parser.Parse(log, source, parseOptions)
		results <- parseResult{source, ast, ok}

	case LoaderJSX:
		parseOptions.JSX.Parse = true
		ast, ok := parser.Parse(log, source, parseOptions)
		results <- parseResult{source, ast, ok}

	case LoaderTS:
		parseOptions.TS.Parse = true
		ast, ok := parser.Parse(log, source, parseOptions)
		results <- parseResult{source, ast, ok}

	case LoaderTSX:
		parseOptions.TS.Parse = true
		parseOptions.JSX.Parse = true
		ast, ok := parser.Parse(log, source, parseOptions)
		results <- parseResult{source, ast, ok}

	case LoaderJSON:
		expr, ok := parser.ParseJSON(log, source, parser.ParseJSONOptions{})
		ast := parser.ModuleExportsAST(log, source, parseOptions, expr)
		results <- parseResult{source, ast, ok}

	case LoaderText:
		expr := ast.Expr{ast.Loc{0}, &ast.EString{lexer.StringToUTF16(source.Contents)}}
		ast := parser.ModuleExportsAST(log, source, parseOptions, expr)
		results <- parseResult{source, ast, true}

	case LoaderBase64:
		encoded := base64.StdEncoding.EncodeToString([]byte(source.Contents))
		expr := ast.Expr{ast.Loc{0}, &ast.EString{lexer.StringToUTF16(encoded)}}
		ast := parser.ModuleExportsAST(log, source, parseOptions, expr)
		results <- parseResult{source, ast, true}

	case LoaderDataURL:
		mimeType := mime.TypeByExtension(extension)
		if mimeType == "" {
			mimeType = http.DetectContentType([]byte(source.Contents))
		}
		encoded := base64.StdEncoding.EncodeToString([]byte(source.Contents))
		url := "data:" + mimeType + ";base64," + encoded
		expr := ast.Expr{ast.Loc{0}, &ast.EString{lexer.StringToUTF16(url)}}
		ast := parser.ModuleExportsAST(log, source, parseOptions, expr)
		results <- parseResult{source, ast, true}

	case LoaderURL:
		url := path.Base(sourcePath)
		targetFolder := bundleOptions.AbsOutputDir
		if targetFolder == "" {
			targetFolder = path.Dir(bundleOptions.AbsOutputFile)
		}
		defer ioutil.WriteFile(path.Join(targetFolder, url), []byte(source.Contents), 0644)
		expr := ast.Expr{ast.Loc{0}, &ast.EString{lexer.StringToUTF16(url)}}
		ast := parser.ModuleExportsAST(log, source, parseOptions, expr)
		results <- parseResult{source, ast, true}

	default:
		log.AddRangeError(importSource, pathRange, fmt.Sprintf("File extension not supported: %s", sourcePath))
		results <- parseResult{}
	}
}

func ScanBundle(
	log logging.Log, fs fs.FS, res resolver.Resolver, entryPaths []string,
	parseOptions parser.ParseOptions, bundleOptions BundleOptions,
) Bundle {
	sources := []logging.Source{}
	files := []file{}
	visited := make(map[string]uint32)
	results := make(chan parseResult)
	remaining := 0

	if bundleOptions.ExtensionToLoader == nil {
		bundleOptions.ExtensionToLoader = DefaultExtensionToLoaderMap()
	}

	// Always start by parsing the runtime file
	{
		source := logging.Source{
			Index:        ast.RuntimeSourceIndex,
			AbsolutePath: "<runtime>",
			PrettyPath:   "<runtime>",
			Contents:     runtime.Code,
		}
		sources = append(sources, source)
		files = append(files, file{})
		remaining++
		go func() {
			runtimeParseOptions := parseOptions

			// Always do tree shaking for the runtime because we never want to
			// include unnecessary runtime code
			runtimeParseOptions.IsBundling = true

			ast, ok := parser.Parse(log, source, runtimeParseOptions)
			results <- parseResult{source, ast, ok}
		}()
	}

	type parseFileFlags struct {
		isEntryPoint bool
		isDisabled   bool
	}

	maybeParseFile := func(path string, importSource logging.Source, pathRange ast.Range, flags parseFileFlags) uint32 {
		sourceIndex, ok := visited[path]
		if !ok {
			sourceIndex = uint32(len(sources))
			isStdin := bundleOptions.LoaderForStdin != LoaderNone && flags.isEntryPoint
			if !isStdin {
				visited[path] = sourceIndex
			}
			sources = append(sources, logging.Source{})
			files = append(files, file{})
			remaining++
			go parseFile(
				log,
				res,
				path,
				sourceIndex,
				isStdin,
				importSource,
				flags.isDisabled,
				pathRange,
				parseOptions,
				bundleOptions,
				results,
			)
		}
		return sourceIndex
	}

	entryPoints := []uint32{}
	for _, path := range entryPaths {
		flags := parseFileFlags{isEntryPoint: true}
		sourceIndex := maybeParseFile(path, logging.Source{}, ast.Range{}, flags)
		entryPoints = append(entryPoints, sourceIndex)
	}

	for remaining > 0 {
		result := <-results
		remaining--
		if !result.ok {
			continue
		}

		source := result.source
		resolvedImports := make(map[string]uint32)

		// Don't try to resolve paths if we're not bundling
		if bundleOptions.IsBundling {
			for _, part := range result.ast.Parts {
				for _, importPath := range part.ImportPaths {
					// Don't try to resolve imports of the special runtime path
					if importPath.Path.UseSourceIndex && importPath.Path.SourceIndex == ast.RuntimeSourceIndex {
						continue
					}

					sourcePath := source.AbsolutePath
					pathText := importPath.Path.Text
					pathRange := source.RangeOfString(importPath.Path.Loc)

					switch path, status := res.Resolve(sourcePath, pathText); status {
					case resolver.ResolveEnabled, resolver.ResolveDisabled:
						flags := parseFileFlags{isDisabled: status == resolver.ResolveDisabled}
						sourceIndex := maybeParseFile(path, source, pathRange, flags)
						resolvedImports[pathText] = sourceIndex

					case resolver.ResolveMissing:
						log.AddRangeError(source, pathRange, fmt.Sprintf("Could not resolve %q", pathText))
					}
				}
			}
		}

		sources[source.Index] = source
		files[source.Index] = file{result.ast, resolvedImports}
	}

	return Bundle{fs, sources, files, entryPoints}
}

type Loader int

const (
	LoaderNone Loader = iota
	LoaderJS
	LoaderJSX
	LoaderTS
	LoaderTSX
	LoaderJSON
	LoaderText
	LoaderBase64
	LoaderDataURL
	LoaderURL
)

func DefaultExtensionToLoaderMap() map[string]Loader {
	return map[string]Loader{
		".js":   LoaderJS,
		".mjs":  LoaderJS,
		".cjs":  LoaderJS,
		".jsx":  LoaderJSX,
		".ts":   LoaderTS,
		".tsx":  LoaderTSX,
		".json": LoaderJSON,
		".txt":  LoaderText,
	}
}

type SourceMap uint8

const (
	SourceMapNone SourceMap = iota
	SourceMapInline
	SourceMapLinkedWithComment
	SourceMapExternalWithoutComment
)

type BundleOptions struct {
	// true: imports are scanned and bundled along with the file
	// false: imports are left alone and the file is passed through as-is
	IsBundling bool

	AbsOutputFile     string
	AbsOutputDir      string
	RemoveWhitespace  bool
	MinifyIdentifiers bool
	MangleSyntax      bool
	ModuleName        string
	ExtensionToLoader map[string]Loader
	OutputFormat      printer.Format

	SourceMap  SourceMap
	SourceFile string // The "original file path" for the source map

	// If this isn't LoaderNone, all entry point contents are assumed to come
	// from stdin and must be loaded with this loader
	LoaderForStdin Loader

	// If true, make sure to generate a single file that can be written to stdout
	WriteToStdout bool

	omitRuntimeForTests bool
}

type BundleResult struct {
	JsAbsPath         string
	JsContents        []byte
	SourceMapAbsPath  string
	SourceMapContents []byte
}

type lineColumnOffset struct {
	lines   int
	columns int
}

type compileResult struct {
	printer.PrintResult

	// If this is an entry point, this is optional code to stick on the end of
	// the chunk. This is used to for example trigger the lazily-evaluated
	// CommonJS wrapper for the entry point.
	entryPointTail *printer.PrintResult

	sourceIndex uint32

	// This is the line and column offset since the previous JavaScript string
	// or the start of the file if this is the first JavaScript string.
	generatedOffset lineColumnOffset

	// The source map contains the original source code, which is quoted in
	// parallel for speed. This is only filled in if the SourceMap option is
	// enabled.
	quotedSource string
}

func (b *Bundle) Compile(log logging.Log, options BundleOptions) []BundleResult {
	if options.ExtensionToLoader == nil {
		options.ExtensionToLoader = DefaultExtensionToLoaderMap()
	}

	// The format can't be "preserve" while bundling
	if options.IsBundling && options.OutputFormat == printer.FormatPreserve {
		options.OutputFormat = printer.FormatESModule
	}

	waitGroup := sync.WaitGroup{}
	resultGroups := make([][]BundleResult, len(b.entryPoints))

	// Link each file with the runtime file separately in parallel
	for i, entryPoint := range b.entryPoints {
		waitGroup.Add(1)
		go func(i int, entryPoint uint32) {
			c := newLinkerContext(&options, log, b.fs, b.sources, b.files, []uint32{entryPoint})
			resultGroups[i] = c.link()
			waitGroup.Done()
		}(i, entryPoint)
	}
	waitGroup.Wait()

	// Join the results in entry point order for determinism
	var results []BundleResult
	for _, group := range resultGroups {
		results = append(results, group...)
	}
	return results
}<|MERGE_RESOLUTION|>--- conflicted
+++ resolved
@@ -7,11 +7,7 @@
 	"mime"
 	"net/http"
 	"os"
-<<<<<<< HEAD
 	"path"
-	"sort"
-=======
->>>>>>> b53cba40
 	"strings"
 	"sync"
 
