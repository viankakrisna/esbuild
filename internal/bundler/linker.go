--- conflicted
+++ resolved
@@ -1713,12 +1713,7 @@
 	waitGroup.Done()
 }
 
-<<<<<<< HEAD
-func (c *linkerContext) generateChunk(chunk chunkMeta) BundleResult {
-	additionalFiles := []AdditionalFile{}
-=======
 func (c *linkerContext) generateChunk(chunk chunkMeta) (results []OutputFile) {
->>>>>>> a2392b86
 	filesInChunkInOrder := c.chunkFileOrder(chunk)
 	compileResults := make([]compileResult, 0, len(filesInChunkInOrder))
 	runtimeMembers := c.files[ast.RuntimeSourceIndex].ast.ModuleScope.Members
@@ -1745,10 +1740,6 @@
 	for _, sourceIndex := range filesInChunkInOrder {
 		file := c.files[sourceIndex]
 
-<<<<<<< HEAD
-		additionalFiles = append(additionalFiles, file.additionalFile)
-=======
->>>>>>> a2392b86
 		// Skip the runtime in test output
 		if sourceIndex == ast.RuntimeSourceIndex && c.options.omitRuntimeForTests {
 			continue
@@ -1871,14 +1862,7 @@
 		j.AddString("\n")
 	}
 
-<<<<<<< HEAD
-	result := BundleResult{
-		AdditionalFiles: additionalFiles,
-		JsAbsPath:       c.fs.Join(c.options.AbsOutputDir, chunk.name),
-	}
-=======
 	jsAbsPath := c.fs.Join(c.options.AbsOutputDir, chunk.name)
->>>>>>> a2392b86
 
 	if c.options.SourceMap != SourceMapNone {
 		sourceMap := c.generateSourceMapForChunk(compileResultsForSourceMap)
