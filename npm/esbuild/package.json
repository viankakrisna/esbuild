--- conflicted
+++ resolved
@@ -1,11 +1,6 @@
 {
-<<<<<<< HEAD
   "name": "@viankakrisna/esbuild",
-  "version": "0.4.0",
-=======
-  "name": "esbuild",
   "version": "0.4.1",
->>>>>>> 5cd69fc6
   "description": "An extremely fast JavaScript bundler and minifier.",
   "repository": "https://github.com/evanw/esbuild",
   "scripts": {
