--- conflicted
+++ resolved
@@ -71,13 +71,9 @@
 if (process.platform === 'linux' && os.arch() === 'x64') {
   installOnUnix('@viankakrisna/esbuild-linux-64');
 } else if (process.platform === 'linux' && os.arch() === 'arm64') {
-<<<<<<< HEAD
   installOnUnix('@viankakrisna/esbuild-linux-arm64');
-=======
-  installOnUnix('esbuild-linux-arm64');
 } else if (process.platform === 'linux' && os.arch() === 'ppc64' && os.endianness() === 'LE') {
-  installOnUnix('esbuild-linux-ppc64le');
->>>>>>> a2392b86
+  installOnUnix('@viankakrisna/esbuild-linux-ppc64le');
 } else if (process.platform === 'darwin' && os.arch() === 'x64') {
   installOnUnix('@viankakrisna/esbuild-darwin-64');
 } else if (process.platform === 'win32' && os.arch() === 'x64') {
