{
<<<<<<< HEAD
  "name": "@viankakrisna/esbuild-windows-64",
  "version": "0.2.14",
=======
  "name": "esbuild-windows-64",
  "version": "0.3.0",
>>>>>>> 13cf6ca7
  "description": "The Windows 64-bit binary for esbuild, a JavaScript bundler.",
  "repository": "https://github.com/evanw/esbuild",
  "license": "MIT",
  "os": [
    "win32"
  ],
  "cpu": [
    "x64"
  ],
  "directories": {
    "bin": "bin"
  }
}<|MERGE_RESOLUTION|>--- conflicted
+++ resolved
@@ -1,11 +1,6 @@
 {
-<<<<<<< HEAD
   "name": "@viankakrisna/esbuild-windows-64",
-  "version": "0.2.14",
-=======
-  "name": "esbuild-windows-64",
   "version": "0.3.0",
->>>>>>> 13cf6ca7
   "description": "The Windows 64-bit binary for esbuild, a JavaScript bundler.",
   "repository": "https://github.com/evanw/esbuild",
   "license": "MIT",
