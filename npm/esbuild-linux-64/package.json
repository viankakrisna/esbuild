{
<<<<<<< HEAD
  "name": "@viankakrisna/esbuild-linux-64",
  "version": "0.2.14",
=======
  "name": "esbuild-linux-64",
  "version": "0.3.0",
>>>>>>> 13cf6ca7
  "description": "The Linux 64-bit binary for esbuild, a JavaScript bundler.",
  "repository": "https://github.com/evanw/esbuild",
  "license": "MIT",
  "os": [
    "linux"
  ],
  "cpu": [
    "x64"
  ],
  "directories": {
    "bin": "bin"
  }
}<|MERGE_RESOLUTION|>--- conflicted
+++ resolved
@@ -1,11 +1,7 @@
 {
-<<<<<<< HEAD
   "name": "@viankakrisna/esbuild-linux-64",
-  "version": "0.2.14",
-=======
   "name": "esbuild-linux-64",
   "version": "0.3.0",
->>>>>>> 13cf6ca7
   "description": "The Linux 64-bit binary for esbuild, a JavaScript bundler.",
   "repository": "https://github.com/evanw/esbuild",
   "license": "MIT",
